///////////////////////////////////////////////////////////////////////////////
//FILE:          AcqControlDlg.java
//PROJECT:       Micro-Manager
//SUBSYSTEM:     mmstudio
//-----------------------------------------------------------------------------
//
// AUTHOR:       Nenad Amodaj, nenad@amodaj.com, Dec 1, 2005
//
// COPYRIGHT:    University of California, San Francisco, 2006
//
// LICENSE:      This file is distributed under the BSD license.
//               License text is included with the source distribution.
//
//               This file is distributed in the hope that it will be useful,
//               but WITHOUT ANY WARRANTY; without even the implied warranty
//               of MERCHANTABILITY or FITNESS FOR A PARTICULAR PURPOSE.
//
//               IN NO EVENT SHALL THE COPYRIGHT OWNER OR
//               CONTRIBUTORS BE LIABLE FOR ANY DIRECT, INDIRECT,
//               INCIDENTAL, SPECIAL, EXEMPLARY, OR CONSEQUENTIAL DAMAGES.

package org.micromanager.internal.dialogs;

import com.swtdesigner.SwingResourceManager;

import java.awt.*;
import java.awt.event.*;
import java.beans.PropertyChangeEvent;
import java.beans.PropertyChangeListener;
import java.io.*;
import java.lang.reflect.InvocationTargetException;
import java.text.NumberFormat;
import java.text.ParseException;
import java.util.ArrayList;
import java.util.Enumeration;

import javax.swing.*;
import javax.swing.border.Border;
import javax.swing.border.EtchedBorder;
import javax.swing.border.TitledBorder;
import javax.swing.event.ChangeEvent;
import javax.swing.event.ChangeListener;
import javax.swing.table.*;

import mmcorej.CMMCore;

import org.micromanager.acquisition.internal.AcquisitionEngine;
import org.micromanager.ScriptInterface;
import org.micromanager.internal.interfaces.AcqSettingsListener;
import org.micromanager.internal.MMStudio;
import org.micromanager.internal.utils.AcqOrderMode;
import org.micromanager.internal.utils.ChannelSpec;
import org.micromanager.internal.utils.ColorEditor;
import org.micromanager.internal.utils.ColorRenderer;
import org.micromanager.internal.utils.ContrastSettings;
import org.micromanager.internal.utils.DefaultUserProfile;
import org.micromanager.internal.utils.DisplayMode;
import org.micromanager.internal.utils.FileDialogs;
import org.micromanager.internal.utils.FileDialogs.FileType;
import org.micromanager.internal.utils.GUIColors;
import org.micromanager.internal.utils.GUIUtils;
import org.micromanager.internal.utils.MMException;
import org.micromanager.internal.utils.MMFrame;
import org.micromanager.internal.utils.MMScriptException;
import org.micromanager.internal.utils.NumberUtils;
import org.micromanager.internal.utils.ReportingUtils;
import org.micromanager.internal.utils.TooltipTextMaker;

/**
 * Time-lapse, channel and z-stack acquisition setup dialog.
 * This dialog specifies all parameters for the MDA acquisition. 
 *
 */
public class AcqControlDlg extends MMFrame implements PropertyChangeListener, 
        AcqSettingsListener { 

   private static final long serialVersionUID = 1L;
   protected JButton listButton_;
   private final JButton afButton_;
   private JSpinner afSkipInterval_;
   private final JComboBox acqOrderBox_;
   public static final String NEW_ACQFILE_NAME = "MMAcquistion.xml";
   public static final String ACQ_SETTINGS_NODE = "AcquistionSettings";
   public static final String COLOR_SETTINGS_NODE = "ColorSettings";
   private static final String EXPOSURE_SETTINGS_NODE = "AcqExposureSettings";
   private static final String SHOULD_SYNC_EXPOSURE = "should sync exposure times between main window and Acquire dialog";
   private static final String SHOULD_HIDE_DISPLAY = "should hide image display windows for multi-dimensional acquisitions";
   private JComboBox channelGroupCombo_;
   private final JTextArea commentTextArea_;
   private final JComboBox zValCombo_;
   private final JTextField nameField_;
   private final JTextField rootField_;
   private final JTextArea summaryTextArea_;
   private final JComboBox timeUnitCombo_;
   private final JFormattedTextField interval_;
   private final JFormattedTextField zStep_;
   private final JFormattedTextField zTop_;
   private final JFormattedTextField zBottom_;
   private AcquisitionEngine acqEng_;
   private final JScrollPane channelTablePane_;
   private JTable channelTable_;
   private final JSpinner numFrames_;
   private ChannelTableModel model_;
   private File acqFile_;
   private String acqDir_;
   private int zVals_ = 0;
   private final JButton acquireButton_;
   private final JButton setBottomButton_;
   private final JButton setTopButton_;
   protected JComboBox displayModeCombo_;
   private MMStudio studio_;
   private final GUIColors guiColors_;
   private final NumberFormat numberFormat_;
   private final JLabel namePrefixLabel_;
   private final JLabel saveTypeLabel_;
   private final JRadioButton singleButton_;
   private final JRadioButton multiButton_;
   private final JLabel rootLabel_;
   private final JButton browseRootButton_;
   private final JLabel displayMode_;
   private final JCheckBox stackKeepShutterOpenCheckBox_;
   private final JCheckBox chanKeepShutterOpenCheckBox_;
   private final AcqOrderMode[] acqOrderModes_;
   private AdvancedOptionsDialog advancedOptionsWindow_;
   // persistent properties (app settings)
   private static final String ACQ_FILE_DIR = "dir";
   private static final String ACQ_INTERVAL = "acqInterval";
   private static final String ACQ_TIME_UNIT = "acqTimeInit";
   private static final String ACQ_ZBOTTOM = "acqZbottom";
   private static final String ACQ_ZTOP = "acqZtop";
   private static final String ACQ_ZSTEP = "acqZstep";
   private static final String ACQ_ENABLE_SLICE_SETTINGS = "enableSliceSettings";
   private static final String ACQ_ENABLE_MULTI_POSITION = "enableMultiPosition";
   private static final String ACQ_ENABLE_MULTI_FRAME = "enableMultiFrame";
   private static final String ACQ_ENABLE_MULTI_CHANNEL = "enableMultiChannels";
   private static final String ACQ_ORDER_MODE = "acqOrderMode";
   private static final String ACQ_NUMFRAMES = "acqNumframes";
   private static final String ACQ_CHANNEL_GROUP = "acqChannelGroup";
   private static final String ACQ_NUM_CHANNELS = "acqNumchannels";
   private static final String ACQ_CHANNELS_KEEP_SHUTTER_OPEN = "acqChannelsKeepShutterOpen";
   private static final String ACQ_STACK_KEEP_SHUTTER_OPEN = "acqStackKeepShutterOpen";
   private static final String CHANNEL_NAME_PREFIX = "acqChannelName";
   private static final String CHANNEL_USE_PREFIX = "acqChannelUse";
   private static final String CHANNEL_EXPOSURE_PREFIX = "acqChannelExp";
   private static final String CHANNEL_ZOFFSET_PREFIX = "acqChannelZOffset";
   private static final String CHANNEL_DOZSTACK_PREFIX = "acqChannelDoZStack";
   private static final String CHANNEL_CONTRAST_MIN_PREFIX = "acqChannelContrastMin";
   private static final String CHANNEL_CONTRAST_MAX_PREFIX = "acqChannelContrastMax";
   private static final String CHANNEL_CONTRAST_GAMMA_PREFIX = "acqChannelContrstGamma";
   private static final String CHANNEL_COLOR_R_PREFIX = "acqChannelColorR";
   private static final String CHANNEL_COLOR_G_PREFIX = "acqChannelColorG";
   private static final String CHANNEL_COLOR_B_PREFIX = "acqChannelColorB";
   private static final String CHANNEL_SKIP_PREFIX = "acqSkip";
   private static final String ACQ_Z_VALUES = "acqZValues";
   private static final String ACQ_DIR_NAME = "acqDirName";
   private static final String ACQ_ROOT_NAME = "acqRootName";
   private static final String ACQ_SAVE_FILES = "acqSaveFiles";
   private static final String ACQ_DISPLAY_MODE = "acqDisplayMode";
   private static final String ACQ_AF_ENABLE = "autofocus_enabled";
   private static final String ACQ_AF_SKIP_INTERVAL = "autofocusSkipInterval";
   private static final String ACQ_COLUMN_WIDTH = "column_width";
   private static final String ACQ_COLUMN_ORDER = "column_order";
   private static final int ACQ_DEFAULT_COLUMN_WIDTH = 77;
   private static final String CUSTOM_INTERVAL_PREFIX = "customInterval";
   private static final String ACQ_ENABLE_CUSTOM_INTERVALS = "enableCustomIntervals";
   private static final FileType ACQ_SETTINGS_FILE = new FileType("ACQ_SETTINGS_FILE", "Acquisition settings",
           System.getProperty("user.home") + "/AcqSettings.xml",
           true, "xml");
   private int columnWidth_[];
   private int columnOrder_[];
   private CheckBoxPanel framesPanel_;
   private final JPanel framesSubPanel_;
   private final CardLayout framesSubPanelLayout_;
   private static final String DEFAULT_FRAMES_PANEL_NAME = "Default frames panel";
   private static final String OVERRIDE_FRAMES_PANEL_NAME = "Override frames panel";
   private CheckBoxPanel channelsPanel_;
   private CheckBoxPanel slicesPanel_;
   protected CheckBoxPanel positionsPanel_;
   private JPanel acquisitionOrderPanel_;
   private CheckBoxPanel afPanel_;
   private JPanel summaryPanel_;
   private CheckBoxPanel savePanel_;
   private ComponentTitledPanel commentsPanel_;
   private Border dayBorder_;
   private Border nightBorder_;
   private ArrayList<JPanel> panelList_;
   private boolean disableGUItoSettings_ = false;

   public final void createChannelTable() {
      model_ = new ChannelTableModel(studio_, acqEng_);
      model_.addTableModelListener(model_);

      channelTable_ = new JTable() {
         @Override
         @SuppressWarnings("serial")
         protected JTableHeader createDefaultTableHeader() {          
            return new JTableHeader(columnModel) {

               @Override
               public String getToolTipText(MouseEvent e) {
                  String tip = null;
                  java.awt.Point p = e.getPoint();
                  int index = columnModel.getColumnIndexAtX(p.x);
                  int realIndex = columnModel.getColumn(index).getModelIndex();
                  return model_.getToolTipText(realIndex);
               }
            };
         }
      };

      channelTable_.setFont(new Font("Dialog", Font.PLAIN, 10));
      channelTable_.setAutoCreateColumnsFromModel(false);
      channelTable_.setModel(model_);
      model_.setChannels(acqEng_.getChannels());

      ChannelCellEditor cellEditor = new ChannelCellEditor(acqEng_);
      ChannelCellRenderer cellRenderer = new ChannelCellRenderer(acqEng_);
      channelTable_.setAutoResizeMode(JTable.AUTO_RESIZE_OFF);

      for (int k = 0; k < model_.getColumnCount(); k++) {
         int colIndex = search(columnOrder_, k);
         if (colIndex < 0) {
            colIndex = k;
         }
         if (colIndex == model_.getColumnCount() - 1) {
            ColorRenderer cr = new ColorRenderer(true);
            ColorEditor ce = new ColorEditor(model_, model_.getColumnCount() - 1);
            TableColumn column = new TableColumn(model_.getColumnCount() - 1, 200, cr, ce);
            column.setPreferredWidth(columnWidth_[model_.getColumnCount() - 1]);
            channelTable_.addColumn(column);

         } else {
            TableColumn column = new TableColumn(colIndex, 200, cellRenderer, cellEditor);
            column.setPreferredWidth(columnWidth_[colIndex]);
            channelTable_.addColumn(column);
         }
      }

      channelTablePane_.setViewportView(channelTable_);
   }

   public JPanel createPanel(String text, int left, int top, int right, int bottom) {
      return createPanel(text, left, top, right, bottom, false);
   }

   public JPanel createPanel(String text, int left, int top, int right, int bottom, boolean checkBox) {
      ComponentTitledPanel thePanel;
      if (checkBox) {
         thePanel = new CheckBoxPanel(text);
      } else {
         thePanel = new LabelPanel(text);
      }

      thePanel.setTitleFont(new Font("Dialog", Font.BOLD, 12));
      panelList_.add(thePanel);
      thePanel.setBounds(left, top, right - left, bottom - top);
      dayBorder_ = BorderFactory.createEtchedBorder();
      nightBorder_ = BorderFactory.createEtchedBorder(Color.gray, Color.darkGray);

      thePanel.setLayout(null);
      getContentPane().add(thePanel);
      return thePanel;
   }

<<<<<<< HEAD
=======
   public void updatePanelBorder(JPanel thePanel) {
      TitledBorder border = (TitledBorder) thePanel.getBorder();
      if (studio_.compat().getBackgroundStyle().contentEquals("Day")) {
         border.setBorder(dayBorder_);
      } else {
         border.setBorder(nightBorder_);
      }
   }

>>>>>>> bbbdfe71
   public final void createEmptyPanels() {
      panelList_ = new ArrayList<JPanel>();

      framesPanel_ = (CheckBoxPanel) createPanel("Time points", 5, 5, 220, 91, true); // (text, left, top, right, bottom)
      positionsPanel_ = (CheckBoxPanel) createPanel("Multiple positions (XY)", 5, 93, 220, 154, true);
      slicesPanel_ = (CheckBoxPanel) createPanel("Z-stacks (slices)", 5, 156, 220, 306, true);

      acquisitionOrderPanel_ = createPanel("Acquisition order", 226, 5, 427, 63);

      summaryPanel_ = createPanel("Summary", 226, 156, 427, 306);
      afPanel_ = (CheckBoxPanel) createPanel("Autofocus", 226, 65, 427, 154, true);

      channelsPanel_ = (CheckBoxPanel) createPanel("Channels", 5, 308, 510, 451, true);
      savePanel_ = (CheckBoxPanel) createPanel("Save images", 5, 453, 510, 560, true);
      commentsPanel_ = (ComponentTitledPanel) createPanel("Acquisition Comments",5, 564, 530,650,false);

   }

   private void createToolTips() {
      framesPanel_.setToolTipText("Acquire images over a repeating time interval");
      positionsPanel_.setToolTipText("Acquire images from a series of positions in the XY plane");
      slicesPanel_.setToolTipText("Acquire images from a series of Z positions");

      String imageName = getClass().getResource("/org/micromanager/internal/icons/acq_order_figure.png").toString();

      String acqOrderToolTip =
              "<html>Lets you select the order of image acquisition when some combination of multiple dimensions<br>"
              + "(i.e. time points, XY positions, Z-slices, or Channels)  is selected.  During image acquisition, the<br>"
              + "values of each dimension are iterated in the reverse order of their listing here.  \"Time\" and \"Position\" <br>"
              + "always precede \"Slice\" and \"Channel\" <br><br>"
              + "For example, suppose there are are two time points, two XY positions, and two Z slices, and Acquisition<br>"
              + "order is set to \"Time, Position, Slice\".  The microscope will acquire images in the following order: <br> "
              + "Time point 1, XY position 1, Z-slice 1 <br>"
              + "Time point 1, XY position 1, Z-slice 2 <br>"
              + "Time point 1, XY position 2, Z-slice 1 <br>"
              + "Time point 1, XY position 2, Z-slice 2 <br>"
              + "Time point 2, XY position 1, Z-slice 1 <br>"
              + "etc. <br><br>"
              + "<img src=" + imageName + "></html>";
      acquisitionOrderPanel_.setToolTipText(acqOrderToolTip);
      acqOrderBox_.setToolTipText(acqOrderToolTip);


      afPanel_.setToolTipText("Toggle autofocus on/off");
      channelsPanel_.setToolTipText("Lets you acquire images in multiple channels (groups of "
              + "properties with multiple preset values");
      savePanel_.setToolTipText(TooltipTextMaker.addHTMLBreaksForTooltip("If the Save images option is selected, "
              + "images will be saved to disk continuously during the acquisition. If this option is not selected, images "
              + "are accumulated only in the 5D-Image window, and once the acquisition is finished, image data can be saved"
              + " to disk. However, saving files automatically during acquisition secures the acquired data against an "
              + "unexpected computer failure or accidental closing of image window. Even when saving to disk, some of the"
              + " acquired images are still kept in memory, facilitating fast playback. If such behavior is not desired, "
              + "check the 'Conserve RAM' option (Tools | Options)"));


   }

   /**
    * Acquisition control dialog box.
    * Specification of all parameters required for the acquisition.
    * @param acqEng - acquisition engine
    * @param prefs - application preferences node
    */
   public AcqControlDlg(AcquisitionEngine acqEng, MMStudio gui) {
      super("acquisition configuration dialog");

      studio_ = gui;
      guiColors_ = new GUIColors();

      setIconImage(SwingResourceManager.getImage(MMStudio.class,
            "icons/microscope.gif"));
      
      setDefaultCloseOperation(WindowConstants.DO_NOTHING_ON_CLOSE);

      numberFormat_ = NumberFormat.getNumberInstance();

      addWindowListener(new WindowAdapter() {

         @Override
         public void windowClosing(final WindowEvent e) {
            close();
         }
      });
      acqEng_ = acqEng;
      acqEng.addSettingsListener(this);

      getContentPane().setLayout(null);
      setResizable(false);
      setTitle("Multi-Dimensional Acquisition");

      createEmptyPanels();


      // Frames panel
      JPanel defaultPanel = new JPanel();
      JPanel overridePanel = new JPanel();
      defaultPanel.setLayout(null);
      JLabel overrideLabel = new JLabel("Custom time intervals enabled");

      overrideLabel.setFont(new Font("Arial", Font.BOLD, 12));
      overrideLabel.setForeground(Color.red);

      JButton disableCustomIntervalsButton = new JButton("Disable custom intervals");
      disableCustomIntervalsButton.addActionListener(new ActionListener() {

         @Override
         public void actionPerformed(ActionEvent e) {
            acqEng_.enableCustomTimeIntervals(false);
            updateGUIContents();
         }
      });
      disableCustomIntervalsButton.setFont(new Font("Arial", Font.PLAIN, 10));

      overridePanel.add(overrideLabel, BorderLayout.PAGE_START);
      overridePanel.add(disableCustomIntervalsButton, BorderLayout.PAGE_END);

      framesPanel_.setLayout(new BorderLayout());
      framesSubPanelLayout_ = new CardLayout();
      framesSubPanel_ = new JPanel(framesSubPanelLayout_);
      //this subpanel is needed for the time points panel to properly render
      framesPanel_.add(framesSubPanel_);

      framesSubPanel_.add(defaultPanel, DEFAULT_FRAMES_PANEL_NAME);
      framesSubPanel_.add(overridePanel, OVERRIDE_FRAMES_PANEL_NAME);

      framesSubPanelLayout_.show(framesSubPanel_, DEFAULT_FRAMES_PANEL_NAME);


      framesPanel_.addActionListener(new ActionListener() {

         @Override
         public void actionPerformed(ActionEvent e) {
            applySettings();
         }
      });

      final JLabel numberLabel = new JLabel();
      numberLabel.setFont(new Font("Arial", Font.PLAIN, 10));

      numberLabel.setText("Number");
      defaultPanel.add(numberLabel);
      numberLabel.setBounds(15, 0, 54, 24);

      SpinnerModel sModel = new SpinnerNumberModel(
              new Integer(1),
              new Integer(1),
              null,
              new Integer(1));

      numFrames_ = new JSpinner(sModel);
      ((JSpinner.DefaultEditor) numFrames_.getEditor()).getTextField().setFont(new Font("Arial", Font.PLAIN, 10));

      //numFrames_.setValue((int) acqEng_.getNumFrames());
      defaultPanel.add(numFrames_);
      numFrames_.setBounds(60, 0, 70, 24);
      numFrames_.addChangeListener(new ChangeListener() {

         @Override
         public void stateChanged(ChangeEvent e) {
            applySettings();
         }
      });

      final JLabel intervalLabel = new JLabel();
      intervalLabel.setFont(new Font("Arial", Font.PLAIN, 10));
      intervalLabel.setText("Interval");
      intervalLabel.setToolTipText("Interval between successive time points.  Setting an interval"
              + "of 0 will cause micromanager to acquire 'burts' of images as fast as possible");
      defaultPanel.add(intervalLabel);
      intervalLabel.setBounds(15, 27, 43, 24);

      interval_ = new JFormattedTextField(numberFormat_);
      interval_.setFont(new Font("Arial", Font.PLAIN, 10));
      interval_.setValue(1.0);
      interval_.addPropertyChangeListener("value", this);
      defaultPanel.add(interval_);
      interval_.setBounds(60, 27, 55, 24);

      timeUnitCombo_ = new JComboBox();
      timeUnitCombo_.setModel(new DefaultComboBoxModel(new String[]{"ms", "s", "min"}));
      timeUnitCombo_.setFont(new Font("Arial", Font.PLAIN, 10));
      timeUnitCombo_.setBounds(120, 27, 67, 24);
      defaultPanel.add(timeUnitCombo_);


      // Positions (XY) panel


      listButton_ = new JButton();
      listButton_.addActionListener(new ActionListener() {
         @Override
         public void actionPerformed(ActionEvent e) {
            studio_.compat().showXYPositionList();
         }
      });
      listButton_.setToolTipText("Open XY list dialog");
      listButton_.setIcon(SwingResourceManager.getIcon(AcqControlDlg.class, "icons/application_view_list.png"));
      listButton_.setText("Edit position list...");
      listButton_.setMargin(new Insets(2, 5, 2, 5));
      listButton_.setFont(new Font("Dialog", Font.PLAIN, 10));
      listButton_.setBounds(42, 25, 136, 26);
      positionsPanel_.add(listButton_);

      // Slices panel

      slicesPanel_.addActionListener(new ActionListener() {

         @Override
         public void actionPerformed(final ActionEvent e) {
            // enable disable all related contrtols
            applySettings();
         }
      });

      final JLabel zbottomLabel = new JLabel();
      zbottomLabel.setFont(new Font("Arial", Font.PLAIN, 10));
      zbottomLabel.setText("Z-start [um]");
      zbottomLabel.setBounds(30, 30, 69, 15);
      slicesPanel_.add(zbottomLabel);

      zBottom_ = new JFormattedTextField(numberFormat_);
      zBottom_.setFont(new Font("Arial", Font.PLAIN, 10));
      zBottom_.setBounds(95, 27, 54, 21);
      zBottom_.setValue(1.0);
      zBottom_.addPropertyChangeListener("value", this);
      slicesPanel_.add(zBottom_);

      setBottomButton_ = new JButton();
      setBottomButton_.addActionListener(new ActionListener() {

         @Override
         public void actionPerformed(final ActionEvent e) {
            setBottomPosition();
         }
      });
      setBottomButton_.setMargin(new Insets(-5, -5, -5, -5));
      setBottomButton_.setFont(new Font("", Font.PLAIN, 10));
      setBottomButton_.setText("Set");
      setBottomButton_.setToolTipText("Set value as microscope's current Z position");
      setBottomButton_.setBounds(150, 27, 50, 22);
      slicesPanel_.add(setBottomButton_);

      final JLabel ztopLabel = new JLabel();
      ztopLabel.setFont(new Font("Arial", Font.PLAIN, 10));
      ztopLabel.setText("Z-end [um]");
      ztopLabel.setBounds(30, 53, 69, 15);
      slicesPanel_.add(ztopLabel);

      zTop_ = new JFormattedTextField(numberFormat_);
      zTop_.setFont(new Font("Arial", Font.PLAIN, 10));
      zTop_.setBounds(95, 50, 54, 21);
      zTop_.setValue(1.0);
      zTop_.addPropertyChangeListener("value", this);
      slicesPanel_.add(zTop_);

      setTopButton_ = new JButton();
      setTopButton_.addActionListener(new ActionListener() {

         @Override
         public void actionPerformed(final ActionEvent e) {
            setTopPosition();
         }
      });
      setTopButton_.setMargin(new Insets(-5, -5, -5, -5));
      setTopButton_.setFont(new Font("Dialog", Font.PLAIN, 10));
      setTopButton_.setText("Set");
      setTopButton_.setToolTipText("Set value as microscope's current Z position");
      setTopButton_.setBounds(150, 50, 50, 22);
      slicesPanel_.add(setTopButton_);

      final JLabel zstepLabel = new JLabel();
      zstepLabel.setFont(new Font("Arial", Font.PLAIN, 10));
      zstepLabel.setText("Z-step [um]");
      zstepLabel.setBounds(30, 76, 69, 15);
      slicesPanel_.add(zstepLabel);

      zStep_ = new JFormattedTextField(numberFormat_);
      zStep_.setFont(new Font("Arial", Font.PLAIN, 10));
      zStep_.setBounds(95, 73, 54, 21);
      zStep_.setValue(new Double(1.0));
      zStep_.addPropertyChangeListener("value", this);
      slicesPanel_.add(zStep_);

      zValCombo_ = new JComboBox();
      zValCombo_.setFont(new Font("Arial", Font.PLAIN, 10));
      zValCombo_.addActionListener(new ActionListener() {

         @Override
         public void actionPerformed(final ActionEvent e) {
            zValCalcChanged();
         }
      });
      zValCombo_.setModel(new DefaultComboBoxModel(new String[]{"relative Z", "absolute Z"}));
      zValCombo_.setBounds(30, 97, 110, 22);
      slicesPanel_.add(zValCombo_);

      stackKeepShutterOpenCheckBox_ = new JCheckBox();
      stackKeepShutterOpenCheckBox_.setText("Keep shutter open");
      stackKeepShutterOpenCheckBox_.setFont(new Font("Arial", Font.PLAIN, 10));
      stackKeepShutterOpenCheckBox_.addActionListener(new ActionListener() {

         @Override
         public void actionPerformed(final ActionEvent e) {
            applySettings();
         }
      });
      stackKeepShutterOpenCheckBox_.setSelected(false);
      stackKeepShutterOpenCheckBox_.setBounds(60, 121, 150, 22);
      slicesPanel_.add(stackKeepShutterOpenCheckBox_);

      // Acquisition order panel

      acqOrderBox_ = new JComboBox();
      acqOrderBox_.setFont(new Font("", Font.PLAIN, 10));
      acqOrderBox_.setBounds(2, 26, 195, 22);
      acquisitionOrderPanel_.add(acqOrderBox_);

      acqOrderModes_ = new AcqOrderMode[4];
      acqOrderModes_[0] = new AcqOrderMode(AcqOrderMode.TIME_POS_SLICE_CHANNEL);
      acqOrderModes_[1] = new AcqOrderMode(AcqOrderMode.TIME_POS_CHANNEL_SLICE);
      acqOrderModes_[2] = new AcqOrderMode(AcqOrderMode.POS_TIME_SLICE_CHANNEL);
      acqOrderModes_[3] = new AcqOrderMode(AcqOrderMode.POS_TIME_CHANNEL_SLICE);
      acqOrderBox_.addItem(acqOrderModes_[0]);
      acqOrderBox_.addItem(acqOrderModes_[1]);
      acqOrderBox_.addItem(acqOrderModes_[2]);
      acqOrderBox_.addItem(acqOrderModes_[3]);


      // Summary panel

      summaryTextArea_ = new JTextArea();
      summaryTextArea_.setFont(new Font("Arial", Font.PLAIN, 11));
      summaryTextArea_.setEditable(false);
      summaryTextArea_.setBounds(4, 19, 350, 120);
      summaryTextArea_.setMargin(new Insets(2, 2, 2, 2));
      summaryTextArea_.setOpaque(false);
      summaryPanel_.add(summaryTextArea_);

      // Autofocus panel

      afPanel_.addActionListener(new ActionListener() {

         @Override
         public void actionPerformed(ActionEvent arg0) {
            applySettings();
         }
      });

      afButton_ = new JButton();
      afButton_.setToolTipText("Set autofocus options");
      afButton_.addActionListener(new ActionListener() {

         @Override
         public void actionPerformed(ActionEvent arg0) {
            afOptions();
         }
      });
      afButton_.setText("Options...");
      afButton_.setIcon(SwingResourceManager.getIcon(AcqControlDlg.class, "icons/wrench_orange.png"));
      afButton_.setMargin(new Insets(2, 5, 2, 5));
      afButton_.setFont(new Font("Dialog", Font.PLAIN, 10));
      afButton_.setBounds(50, 21, 100, 28);
      afPanel_.add(afButton_);


      final JLabel afSkipFrame1 = new JLabel();
      afSkipFrame1.setFont(new Font("Dialog", Font.PLAIN, 10));
      afSkipFrame1.setText("Skip frame(s): ");
      afSkipFrame1.setToolTipText(TooltipTextMaker.addHTMLBreaksForTooltip("The number of 'frames skipped' corresponds"
              + "to the number of time intervals of image acquisition that pass before micromanager autofocuses again.  Micromanager "
              + "will always autofocus when moving to a new position regardless of this value"));


      afSkipFrame1.setBounds(35, 54, 70, 21);
      afPanel_.add(afSkipFrame1);


      afSkipInterval_ = new JSpinner(new SpinnerNumberModel(0, 0, null, 1));
      ((JSpinner.DefaultEditor) afSkipInterval_.getEditor()).getTextField().setFont(new Font("Arial", Font.PLAIN, 10));
      afSkipInterval_.setBounds(105, 54, 55, 22);
      afSkipInterval_.setValue(acqEng_.getAfSkipInterval());
      afSkipInterval_.addChangeListener(new ChangeListener() {

         @Override
         public void stateChanged(ChangeEvent e) {
            applySettings();
            afSkipInterval_.setValue(acqEng_.getAfSkipInterval());
         }
      });
      afPanel_.add(afSkipInterval_);


      // Channels panel
      channelsPanel_.addActionListener(new ActionListener() {

         @Override
         public void actionPerformed(ActionEvent e) {
            applySettings();
         }
      });

      final JLabel channelsLabel = new JLabel();
      channelsLabel.setFont(new Font("Arial", Font.PLAIN, 10));
      channelsLabel.setBounds(90, 19, 80, 24);
      channelsLabel.setText("Channel group:");
      channelsPanel_.add(channelsLabel);


      channelGroupCombo_ = new JComboBox();
      channelGroupCombo_.setFont(new Font("", Font.PLAIN, 10));
      updateGroupsCombo();

      channelGroupCombo_.addActionListener(new ActionListener() {

         @Override
         public void actionPerformed(ActionEvent arg0) {
            String newGroup = (String) channelGroupCombo_.getSelectedItem();

            if (acqEng_.setChannelGroup(newGroup)) {
               model_.cleanUpConfigurationList();
               if (studio_.getAutofocusManager() != null) {
                  try {
                     studio_.getAutofocusManager().refresh();
                  } catch (MMException e) {
                     ReportingUtils.showError(e);
                  }
               }
            } else {
               updateGroupsCombo();
            }
         }
      });
      channelGroupCombo_.setBounds(165, 20, 150, 22);
      channelsPanel_.add(channelGroupCombo_);

      channelTablePane_ = new JScrollPane();
      channelTablePane_.setFont(new Font("Arial", Font.PLAIN, 10));
      channelTablePane_.setBounds(10, 45, 414, 90);
      channelsPanel_.add(channelTablePane_);


      final JButton addButton = new JButton();
      addButton.setFont(new Font("Arial", Font.PLAIN, 10));
      addButton.setMargin(new Insets(0, 0, 0, 0));
      addButton.addActionListener(new ActionListener() {

         @Override
         public void actionPerformed(ActionEvent e) {
            applySettings();
            model_.addNewChannel();
            model_.fireTableStructureChanged();
         }
      });
      addButton.setText("New");
      addButton.setToolTipText("Create new channel for currently selected channel group");
      addButton.setBounds(430, 45, 68, 22);
      channelsPanel_.add(addButton);

      final JButton removeButton = new JButton();
      removeButton.setFont(new Font("Arial", Font.PLAIN, 10));
      removeButton.setMargin(new Insets(-5, -5, -5, -5));
      removeButton.addActionListener(new ActionListener() {

         @Override
         public void actionPerformed(ActionEvent e) {
            int sel = channelTable_.getSelectedRow();
            if (sel > -1) {
               applySettings();
               model_.removeChannel(sel);
               model_.fireTableStructureChanged();
               if (channelTable_.getRowCount() > sel) {
                  channelTable_.setRowSelectionInterval(sel, sel);
               }
            }
         }
      });
      removeButton.setText("Remove");
      removeButton.setToolTipText("Remove currently selected channel");
      removeButton.setBounds(430, 69, 68, 22);
      channelsPanel_.add(removeButton);

      final JButton upButton = new JButton();
      upButton.setFont(new Font("Arial", Font.PLAIN, 10));
      upButton.setMargin(new Insets(0, 0, 0, 0));
      upButton.addActionListener(new ActionListener() {

         @Override
         public void actionPerformed(ActionEvent e) {
            int sel = channelTable_.getSelectedRow();
            if (sel > -1) {
               applySettings();
               int newSel = model_.rowUp(sel);
               model_.fireTableStructureChanged();
               channelTable_.setRowSelectionInterval(newSel, newSel);
               //applySettings();
            }
         }
      });
      upButton.setText("Up");
      upButton.setToolTipText(TooltipTextMaker.addHTMLBreaksForTooltip(
              "Move currently selected channel up (Channels higher on list are acquired first)"));
      upButton.setBounds(430, 93, 68, 22);
      channelsPanel_.add(upButton);

      final JButton downButton = new JButton();
      downButton.setFont(new Font("Arial", Font.PLAIN, 10));
      downButton.setMargin(new Insets(0, 0, 0, 0));
      downButton.addActionListener(new ActionListener() {

         @Override
         public void actionPerformed(ActionEvent e) {
            int sel = channelTable_.getSelectedRow();
            if (sel > -1) {
               applySettings();
               int newSel = model_.rowDown(sel);
               model_.fireTableStructureChanged();
               channelTable_.setRowSelectionInterval(newSel, newSel);
               //applySettings();
            }
         }
      });
      downButton.setText("Down");
      downButton.setToolTipText(TooltipTextMaker.addHTMLBreaksForTooltip(
              "Move currently selected channel down (Channels lower on list are acquired later)"));
      downButton.setBounds(430, 117, 68, 22);
      channelsPanel_.add(downButton);

      chanKeepShutterOpenCheckBox_ = new JCheckBox();
      chanKeepShutterOpenCheckBox_.setText("Keep shutter open");
      chanKeepShutterOpenCheckBox_.setFont(new Font("Arial", Font.PLAIN, 10));
      chanKeepShutterOpenCheckBox_.addActionListener(new ActionListener() {

         @Override
         public void actionPerformed(final ActionEvent e) {
            applySettings();
         }
      });
      chanKeepShutterOpenCheckBox_.setSelected(false);
      chanKeepShutterOpenCheckBox_.setBounds(330, 20, 150, 22);
      channelsPanel_.add(chanKeepShutterOpenCheckBox_);


      // Save panel

      savePanel_.addActionListener(new ActionListener() {

         @Override
         public void actionPerformed(final ActionEvent e) {
            if (!savePanel_.isSelected()) {
               displayModeCombo_.setSelectedIndex(0);
            }
            applySettings();
         }
      });

      displayMode_ = new JLabel();
      displayMode_.setFont(new Font("Arial", Font.PLAIN, 10));
      displayMode_.setText("Display");
      displayMode_.setBounds(150, 15, 49, 21);
      //savePanel_.add(displayMode_);

      displayModeCombo_ = new JComboBox();
      displayModeCombo_.setFont(new Font("", Font.PLAIN, 10));
      displayModeCombo_.setBounds(188, 14, 150, 24);
      displayModeCombo_.addItem(new DisplayMode(DisplayMode.ALL));
      displayModeCombo_.addItem(new DisplayMode(DisplayMode.LAST_FRAME));
      displayModeCombo_.addItem(new DisplayMode(DisplayMode.SINGLE_WINDOW));
      displayModeCombo_.setEnabled(false);
      //savePanel_.add(displayModeCombo_);


      rootLabel_ = new JLabel();
      rootLabel_.setFont(new Font("Arial", Font.PLAIN, 10));
      rootLabel_.setText("Directory root");
      rootLabel_.setBounds(10, 30, 72, 22);
      savePanel_.add(rootLabel_);

      rootField_ = new JTextField();
      rootField_.setFont(new Font("Arial", Font.PLAIN, 10));
      rootField_.setBounds(90, 30, 354, 22);
      savePanel_.add(rootField_);

      browseRootButton_ = new JButton();
      browseRootButton_.addActionListener(new ActionListener() {

         @Override
         public void actionPerformed(final ActionEvent e) {
            setRootDirectory();
         }
      });
      browseRootButton_.setMargin(new Insets(2, 5, 2, 5));
      browseRootButton_.setFont(new Font("Dialog", Font.PLAIN, 10));
      browseRootButton_.setText("...");
      browseRootButton_.setBounds(445, 30, 47, 24);
      savePanel_.add(browseRootButton_);
      browseRootButton_.setToolTipText("Browse");

      namePrefixLabel_ = new JLabel();
      namePrefixLabel_.setFont(new Font("Arial", Font.PLAIN, 10));
      namePrefixLabel_.setText("Name prefix");
      namePrefixLabel_.setBounds(10, 55, 76, 22);
      savePanel_.add(namePrefixLabel_);

      nameField_ = new JTextField();
      nameField_.setFont(new Font("Arial", Font.PLAIN, 10));
      nameField_.setBounds(90, 55, 354, 22);
      savePanel_.add(nameField_);
      
      saveTypeLabel_ = new JLabel("Saving format: ");         
      saveTypeLabel_.setFont(new Font("Arial", Font.PLAIN, 10));
      saveTypeLabel_.setBounds(10,80, 100,22);
      savePanel_.add(saveTypeLabel_);

      
      singleButton_ = new JRadioButton("Separate image files");
      singleButton_.setFont(new Font("Arial", Font.PLAIN, 10));
      singleButton_.setBounds(110,80,150,22);
      savePanel_.add(singleButton_);
      singleButton_.addActionListener(new ActionListener() {
         @Override
         public void actionPerformed(ActionEvent e) {
            ReportingUtils.logError("TODO: allow saving as separate image files");
         }});

      multiButton_ = new JRadioButton("Image stack file");
      multiButton_.setFont(new Font("Arial", Font.PLAIN, 10));      
      multiButton_.setBounds(260,80,200,22);
      savePanel_.add(multiButton_);
      multiButton_.addActionListener(new ActionListener() {
         @Override
         public void actionPerformed(ActionEvent e) {
            ReportingUtils.logError("TODO: set saving mode to multi-image file");
         }});
      
      ButtonGroup buttonGroup = new ButtonGroup();
      buttonGroup.add(singleButton_);
      buttonGroup.add(multiButton_);
      updateSavingTypeButtons();

      JScrollPane commentScrollPane = new JScrollPane();
      commentScrollPane.setBounds(10, 28, 485, 50);
      commentsPanel_.add(commentScrollPane);

      commentTextArea_ = new JTextArea();
      commentScrollPane.setViewportView(commentTextArea_);
      commentTextArea_.setFont(new Font("", Font.PLAIN, 10));
      commentTextArea_.setToolTipText("Comment for the current acquistion");
      commentTextArea_.setWrapStyleWord(true);
      commentTextArea_.setLineWrap(true);
      commentTextArea_.setBorder(new EtchedBorder(EtchedBorder.LOWERED));



      // Main buttons
      final JButton closeButton = new JButton();
      closeButton.setFont(new Font("Arial", Font.PLAIN, 10));
      closeButton.addActionListener(new ActionListener() {

         @Override
         public void actionPerformed(ActionEvent e) {
            saveSettings();
            saveAcqSettings();
            AcqControlDlg.this.dispose();
            studio_.compat().makeActive();
         }
      });
      closeButton.setText("Close");
      closeButton.setBounds(432, 10, 80, 22);
      getContentPane().add(closeButton);

      acquireButton_ = new JButton();
      acquireButton_.setMargin(new Insets(-9, -9, -9, -9));
      acquireButton_.setFont(new Font("Arial", Font.BOLD, 12));
      acquireButton_.addActionListener(new ActionListener() {

         @Override
         public void actionPerformed(ActionEvent e) {
            AbstractCellEditor ae = (AbstractCellEditor) channelTable_.getCellEditor();
            if (ae != null) {
               ae.stopCellEditing();
            }
            runAcquisition();
         }
      });
      acquireButton_.setText("Acquire!");
      acquireButton_.setBounds(432, 44, 80, 22);
      getContentPane().add(acquireButton_);


      final JButton stopButton = new JButton();
      stopButton.addActionListener(new ActionListener() {

         @Override
         public void actionPerformed(final ActionEvent e) {
            acqEng_.abortRequest();
         }
      });
      stopButton.setText("Stop");
      stopButton.setFont(new Font("Arial", Font.BOLD, 12));
      stopButton.setBounds(432, 68, 80, 22);
      getContentPane().add(stopButton);



      final JButton loadButton = new JButton();
      loadButton.setFont(new Font("Arial", Font.PLAIN, 10));
      loadButton.setMargin(new Insets(-5, -5, -5, -5));
      loadButton.addActionListener(new ActionListener() {

         @Override
         public void actionPerformed(ActionEvent e) {
            loadAcqSettingsFromFile();
         }
      });

      loadButton.setText("Load...");
      loadButton.setBounds(432, 102, 80, 22);
      getContentPane().add(loadButton);
      loadButton.setToolTipText("Load acquisition settings");

      final JButton saveAsButton = new JButton();
      saveAsButton.setFont(new Font("Arial", Font.PLAIN, 10));
      saveAsButton.addActionListener(new ActionListener() {

         @Override
         public void actionPerformed(ActionEvent e) {
            saveAsAcqSettingsToFile();
         }
      });
      saveAsButton.setToolTipText("Save current acquisition settings as");
      saveAsButton.setText("Save as...");
      saveAsButton.setBounds(432, 126, 80, 22);
      saveAsButton.setMargin(new Insets(-5, -5, -5, -5));
      getContentPane().add(saveAsButton);

      final JButton advancedButton = new JButton();
      advancedButton.setFont(new Font("Arial", Font.PLAIN, 10));
      advancedButton.addActionListener(new ActionListener() {

         @Override
         public void actionPerformed(ActionEvent e) {
            showAdvancedDialog();
            updateGUIContents();
         }
      });
      advancedButton.setText("Advanced");
      advancedButton.setBounds(432, 170, 80, 22);
      getContentPane().add(advancedButton);

      // update GUI contents
      // -------------------

      // load window position from prefs
      this.loadAndRestorePosition(100, 100, 521, 690);

      // add update event listeners
      positionsPanel_.addActionListener(new ActionListener() {

         @Override
         public void actionPerformed(ActionEvent arg0) {
            applySettings();
         }
      });
      displayModeCombo_.addActionListener(new ActionListener() {

         @Override
         public void actionPerformed(ActionEvent e) {
            applySettings();
         }
      });
      acqOrderBox_.addActionListener(new ActionListener() {

         @Override
         public void actionPerformed(ActionEvent e) {
            applySettings();
         }
      });


      // load acquistion settings
      loadAcqSettings();

      // create the table of channels
      createChannelTable();

      // update summary
      updateGUIContents();

      // update settings in the acq engine
      applySettings();

      createToolTips();

   }

   /** 
    * Called when a field's "value" property changes. 
    * Causes the Summary to be updated
    * @param e
    */
   @Override
   public void propertyChange(PropertyChangeEvent e) {
      // update summary
      applySettings();
      summaryTextArea_.setText(acqEng_.getVerboseSummary());
   }
   
   /**
    * Sets the exposure time of a given channel
    * The channel has to be preset in the current channel group
    * Will also update the exposure associated with this channel in the preferences,
    * i.e. even if the preset is not shown, this exposure time will be used
    * next time it is shown
    * 
    * @param channelGroup - name of the channelgroup.  If it does not match the current
    * channel group, no action will be taken
    * @param channel - name of the preset in the current channel group
    * @param exposure  - new exposure time
    */
   public void setChannelExposureTime(String channelGroup, String channel, 
           double exposure) {
      if (!channelGroup.equals(acqEng_.getChannelGroup()) ||
               acqEng_.getChannelConfigs().length <= 0) {
         return;
      }
      for (String config : acqEng_.getChannelConfigs()) {
         if (channel.equals(config)) {
            setChannelExposure(acqEng_.getChannelGroup(), channel, exposure);
            model_.setChannelExposureTime(channelGroup, channel, exposure);
         }
      }
   }
   
   /**
    * Returns exposure time for the desired preset in the given channelgroup
    * Acquires its info from the preferences
    * 
    * @param channelGroup
    * @param channel - 
    * @param defaultExp - default value
    * @return exposure time
    */
   public double getChannelExposureTime(String channelGroup, String channel,
           double defaultExp) {
      // Redirect to the static version.
      return getChannelExposure(channelGroup, channel, defaultExp);
   }

   protected void afOptions() {
      if (studio_.getAutofocusManager().getDevice() != null) {
         studio_.getAutofocusManager().showOptionsDialog();
      }
   }

   public boolean inArray(String member, String[] group) {
      for (String group1 : group) {
         if (member.equals(group1)) {
            return true;
         }
      }
      return false;
   }
   
   public final void updateSavingTypeButtons() {
      ReportingUtils.logError("TODO: set saving mode button states");
   }

   public void close() {
      try {
         saveSettings();
      } catch (Throwable t) {
         ReportingUtils.logError(t, "in saveSettings");
      }
      try {
         saveAcqSettings();
      } catch (Throwable t) {
         ReportingUtils.logError(t, "in saveAcqSettings");
      }
      try {
         dispose();
      } catch (Throwable t) {
         ReportingUtils.logError(t, "in dispose");
      }
      if (null != studio_) {
         try {
            studio_.compat().makeActive();
         } catch (Throwable t) {
            ReportingUtils.logError(t, "in makeActive");
         }
      }
   }

   public final void updateGroupsCombo() {
      String groups[] = acqEng_.getAvailableGroups();
      if (groups.length != 0) {
         channelGroupCombo_.setModel(new DefaultComboBoxModel(groups));
         if (!inArray(acqEng_.getChannelGroup(), groups)) {
            acqEng_.setChannelGroup(acqEng_.getFirstConfigGroup());
         }

         channelGroupCombo_.setSelectedItem(acqEng_.getChannelGroup());
      }
   }

   public void updateChannelAndGroupCombo() {
      updateGroupsCombo();
      model_.cleanUpConfigurationList();
   }

   public final synchronized void loadAcqSettings() {
      disableGUItoSettings_ = true;

      // load acquisition engine preferences
      acqEng_.clear();
      DefaultUserProfile profile = DefaultUserProfile.getInstance();
      int numFrames = profile.getInt(this.getClass(), ACQ_NUMFRAMES, 1);
      double interval = profile.getDouble(this.getClass(), ACQ_INTERVAL, 0.0);

      acqEng_.setFrames(numFrames, interval);
      acqEng_.enableFramesSetting(profile.getBoolean(
               this.getClass(), ACQ_ENABLE_MULTI_FRAME, false));

      boolean framesEnabled = acqEng_.isFramesSettingEnabled(); 
      framesPanel_.setSelected(framesEnabled);
      framesPanel_.setSelected(framesEnabled);
      Component[] comps = framesSubPanel_.getComponents();
      for (Component c: comps)
         for (Component co: ((JPanel)c).getComponents() )
            co.setEnabled(framesEnabled);
      framesPanel_.repaint();
            
      numFrames_.setValue(acqEng_.getNumFrames());

      int unit = profile.getInt(this.getClass(), ACQ_TIME_UNIT, 0);
      timeUnitCombo_.setSelectedIndex(unit);

      double bottom = profile.getDouble(this.getClass(), ACQ_ZBOTTOM, 0.0);
      double top = profile.getDouble(this.getClass(), ACQ_ZTOP, 0.0);
      double step = profile.getDouble(this.getClass(), ACQ_ZSTEP, 1.0);
      if (Math.abs(step) < Math.abs(acqEng_.getMinZStepUm())) {
         step = acqEng_.getMinZStepUm();
      }
      zVals_ = profile.getInt(this.getClass(), ACQ_Z_VALUES, 0);
      acqEng_.setSlices(bottom, top, step, (zVals_ != 0));
      acqEng_.enableZSliceSetting(profile.getBoolean(this.getClass(), ACQ_ENABLE_SLICE_SETTINGS, acqEng_.isZSliceSettingEnabled()));
      acqEng_.enableMultiPosition(profile.getBoolean(this.getClass(), ACQ_ENABLE_MULTI_POSITION, acqEng_.isMultiPositionEnabled()));
      positionsPanel_.setSelected(acqEng_.isMultiPositionEnabled());
      positionsPanel_.repaint();

      slicesPanel_.setSelected(acqEng_.isZSliceSettingEnabled());
      slicesPanel_.repaint();

      acqEng_.enableChannelsSetting(profile.getBoolean(this.getClass(), ACQ_ENABLE_MULTI_CHANNEL, false));
      channelsPanel_.setSelected(acqEng_.isChannelsSettingEnabled());
      channelsPanel_.repaint();

      savePanel_.setSelected(profile.getBoolean(this.getClass(), ACQ_SAVE_FILES, false));

      nameField_.setText(profile.getString(this.getClass(), ACQ_DIR_NAME, "Untitled"));
      String os_name = System.getProperty("os.name", "");
      rootField_.setText(profile.getString(this.getClass(), ACQ_ROOT_NAME, System.getProperty("user.home") + "/AcquisitionData"));

      acqEng_.setAcqOrderMode(profile.getInt(this.getClass(), ACQ_ORDER_MODE, acqEng_.getAcqOrderMode()));

      acqEng_.setDisplayMode(profile.getInt(this.getClass(), ACQ_DISPLAY_MODE, acqEng_.getDisplayMode()));
      acqEng_.enableAutoFocus(profile.getBoolean(this.getClass(), ACQ_AF_ENABLE, acqEng_.isAutoFocusEnabled()));
      acqEng_.setAfSkipInterval(profile.getInt(this.getClass(), ACQ_AF_SKIP_INTERVAL, acqEng_.getAfSkipInterval()));
      acqEng_.setChannelGroup(profile.getString(this.getClass(), ACQ_CHANNEL_GROUP, acqEng_.getFirstConfigGroup()));
      afPanel_.setSelected(acqEng_.isAutoFocusEnabled());
      acqEng_.keepShutterOpenForChannels(profile.getBoolean(this.getClass(), ACQ_CHANNELS_KEEP_SHUTTER_OPEN, false));
      acqEng_.keepShutterOpenForStack(profile.getBoolean(this.getClass(), ACQ_STACK_KEEP_SHUTTER_OPEN, false));

      ArrayList<Double> customIntervals = new ArrayList<Double>();
      int h = 0;
      while (profile.getDouble(this.getClass(), CUSTOM_INTERVAL_PREFIX + h, -1.0) >= 0.0) {
         customIntervals.add(profile.getDouble(this.getClass(), CUSTOM_INTERVAL_PREFIX + h, -1.0));
         h++;
      }
      double[] intervals = new double[customIntervals.size()];
      for (int j = 0; j < intervals.length; j++) {
         intervals[j] = customIntervals.get(j);
      }
      acqEng_.setCustomTimeIntervals(intervals);
      acqEng_.enableCustomTimeIntervals(profile.getBoolean(this.getClass(), ACQ_ENABLE_CUSTOM_INTERVALS, false));


      int numChannels = profile.getInt(this.getClass(), ACQ_NUM_CHANNELS, 0);

      ChannelSpec defaultChannel = new ChannelSpec();

      acqEng_.getChannels().clear();
      for (int i = 0; i < numChannels; i++) {
         String name = profile.getString(this.getClass(), CHANNEL_NAME_PREFIX + i, "Undefined");
         boolean use = profile.getBoolean(this.getClass(), CHANNEL_USE_PREFIX + i, true);
         double exp = profile.getDouble(this.getClass(), CHANNEL_EXPOSURE_PREFIX + i, 0.0);
         Boolean doZStack = profile.getBoolean(this.getClass(), CHANNEL_DOZSTACK_PREFIX + i, true);
         double zOffset = profile.getDouble(this.getClass(), CHANNEL_ZOFFSET_PREFIX + i, 0.0);
         ContrastSettings con = new ContrastSettings();
         con.min = profile.getInt(this.getClass(), CHANNEL_CONTRAST_MIN_PREFIX + i, defaultChannel.contrast.min);
         con.max = profile.getInt(this.getClass(), CHANNEL_CONTRAST_MAX_PREFIX + i, defaultChannel.contrast.max);
         con.gamma = profile.getDouble(this.getClass(), CHANNEL_CONTRAST_GAMMA_PREFIX + i, defaultChannel.contrast.gamma);
         int r = profile.getInt(this.getClass(), CHANNEL_COLOR_R_PREFIX + i, defaultChannel.color.getRed());
         int g = profile.getInt(this.getClass(), CHANNEL_COLOR_G_PREFIX + i, defaultChannel.color.getGreen());
         int b = profile.getInt(this.getClass(), CHANNEL_COLOR_B_PREFIX + i, defaultChannel.color.getBlue());
         int skip = profile.getInt(this.getClass(), CHANNEL_SKIP_PREFIX + i, defaultChannel.skipFactorFrame);
         Color c = new Color(r, g, b);
         acqEng_.addChannel(name, exp, doZStack, zOffset, con, skip, c, use);
      }

      // Restore Column Width and Column order
      int columnCount = 7;
      columnWidth_ = new int[columnCount];
      columnOrder_ = new int[columnCount];
      for (int k = 0; k < columnCount; k++) {
         columnWidth_[k] = profile.getInt(this.getClass(), ACQ_COLUMN_WIDTH + k, ACQ_DEFAULT_COLUMN_WIDTH);
         columnOrder_[k] = profile.getInt(this.getClass(), ACQ_COLUMN_ORDER + k, k);
      }

      disableGUItoSettings_ = false;
   }

   public synchronized void saveAcqSettings() {
      DefaultUserProfile profile = DefaultUserProfile.getInstance();

      applySettings();

      profile.setBoolean(this.getClass(), ACQ_ENABLE_MULTI_FRAME, acqEng_.isFramesSettingEnabled());
      profile.setBoolean(this.getClass(), ACQ_ENABLE_MULTI_CHANNEL, acqEng_.isChannelsSettingEnabled());
      profile.setInt(this.getClass(), ACQ_NUMFRAMES, acqEng_.getNumFrames());
      profile.setDouble(this.getClass(), ACQ_INTERVAL, acqEng_.getFrameIntervalMs());
      profile.setInt(this.getClass(), ACQ_TIME_UNIT, timeUnitCombo_.getSelectedIndex());
      profile.setDouble(this.getClass(), ACQ_ZBOTTOM, acqEng_.getSliceZBottomUm());
      profile.setDouble(this.getClass(), ACQ_ZTOP, acqEng_.getZTopUm());
      profile.setDouble(this.getClass(), ACQ_ZSTEP, acqEng_.getSliceZStepUm());
      profile.setBoolean(this.getClass(), ACQ_ENABLE_SLICE_SETTINGS, acqEng_.isZSliceSettingEnabled());
      profile.setBoolean(this.getClass(), ACQ_ENABLE_MULTI_POSITION, acqEng_.isMultiPositionEnabled());
      profile.setInt(this.getClass(), ACQ_Z_VALUES, zVals_);
      profile.setBoolean(this.getClass(), ACQ_SAVE_FILES, savePanel_.isSelected());
      profile.setString(this.getClass(), ACQ_DIR_NAME, nameField_.getText());
      profile.setString(this.getClass(), ACQ_ROOT_NAME, rootField_.getText());

      profile.setInt(this.getClass(), ACQ_ORDER_MODE, acqEng_.getAcqOrderMode());

      profile.setInt(this.getClass(), ACQ_DISPLAY_MODE, acqEng_.getDisplayMode());
      profile.setBoolean(this.getClass(), ACQ_AF_ENABLE, acqEng_.isAutoFocusEnabled());
      profile.setInt(this.getClass(), ACQ_AF_SKIP_INTERVAL, acqEng_.getAfSkipInterval());
      profile.setBoolean(this.getClass(), ACQ_CHANNELS_KEEP_SHUTTER_OPEN, acqEng_.isShutterOpenForChannels());
      profile.setBoolean(this.getClass(), ACQ_STACK_KEEP_SHUTTER_OPEN, acqEng_.isShutterOpenForStack());

      profile.setString(this.getClass(), ACQ_CHANNEL_GROUP, acqEng_.getChannelGroup());
      ArrayList<ChannelSpec> channels = acqEng_.getChannels();
      profile.setInt(this.getClass(), ACQ_NUM_CHANNELS, channels.size());
      for (int i = 0; i < channels.size(); i++) {
         ChannelSpec channel = channels.get(i);
         profile.setString(this.getClass(), CHANNEL_NAME_PREFIX + i, channel.config);
         profile.setBoolean(this.getClass(), CHANNEL_USE_PREFIX + i, channel.useChannel);
         profile.setDouble(this.getClass(), CHANNEL_EXPOSURE_PREFIX + i, channel.exposure);
         profile.setBoolean(this.getClass(), CHANNEL_DOZSTACK_PREFIX + i, channel.doZStack);
         profile.setDouble(this.getClass(), CHANNEL_ZOFFSET_PREFIX + i, channel.zOffset);
         profile.setInt(this.getClass(), CHANNEL_CONTRAST_MIN_PREFIX + i, channel.contrast.min);
         profile.setInt(this.getClass(), CHANNEL_CONTRAST_MAX_PREFIX + i, channel.contrast.max);
         profile.setDouble(this.getClass(), CHANNEL_CONTRAST_GAMMA_PREFIX + i, channel.contrast.gamma);
         profile.setInt(this.getClass(), CHANNEL_COLOR_R_PREFIX + i, channel.color.getRed());
         profile.setInt(this.getClass(), CHANNEL_COLOR_G_PREFIX + i, channel.color.getGreen());
         profile.setInt(this.getClass(), CHANNEL_COLOR_B_PREFIX + i, channel.color.getBlue());
         profile.setInt(this.getClass(), CHANNEL_SKIP_PREFIX + i, channel.skipFactorFrame);
      }

      //Save custom time intervals
      double[] customIntervals = acqEng_.getCustomTimeIntervals();
      if (customIntervals != null && customIntervals.length > 0) {
         for (int h = 0; h < customIntervals.length; h++) {
            profile.setDouble(this.getClass(), CUSTOM_INTERVAL_PREFIX + h, customIntervals[h]);
         }
      }

      profile.setBoolean(this.getClass(), ACQ_ENABLE_CUSTOM_INTERVALS, acqEng_.customTimeIntervalsEnabled());


      // Save model column widths and order
      for (int k = 0; k < model_.getColumnCount(); k++) {
         profile.setInt(this.getClass(), ACQ_COLUMN_WIDTH + k, findTableColumn(channelTable_, k).getWidth());
         profile.setInt(this.getClass(), ACQ_COLUMN_ORDER + k, channelTable_.convertColumnIndexToView(k));
      }
      try {
         profile.saveProfile();
      } catch (java.io.IOException ex) {
         ReportingUtils.logError(ex, "Error saving MDA dialog profile");
      }
   }

   // Returns the TableColumn associated with the specified column
   // index in the model
   public TableColumn findTableColumn(JTable table, int columnModelIndex) {
      Enumeration<?> e = table.getColumnModel().getColumns();
      for (; e.hasMoreElements();) {
         TableColumn col = (TableColumn) e.nextElement();
         if (col.getModelIndex() == columnModelIndex) {
            return col;
         }
      }
      return null;
   }

   protected void enableZSliceControls(boolean state) {
      zBottom_.setEnabled(state);
      zTop_.setEnabled(state);
      zStep_.setEnabled(state);
      zValCombo_.setEnabled(state);
   }

   protected void setRootDirectory() {
      File result = FileDialogs.openDir(this,
              "Please choose a directory root for image data",
              MMStudio.MM_DATA_SET);
      if (result != null) {
         rootField_.setText(result.getAbsolutePath());
         acqEng_.setRootName(result.getAbsolutePath());
      }
   }

   public void setTopPosition() {
      double z = acqEng_.getCurrentZPos();
      zTop_.setText(NumberUtils.doubleToDisplayString(z));
      applySettings();
      // update summary
      summaryTextArea_.setText(acqEng_.getVerboseSummary());
   }

   protected void setBottomPosition() {
      double z = acqEng_.getCurrentZPos();
      zBottom_.setText(NumberUtils.doubleToDisplayString(z));
      applySettings();
      // update summary
      summaryTextArea_.setText(acqEng_.getVerboseSummary());
   }

   protected void loadAcqSettingsFromFile() {
      File f = FileDialogs.openFile(this, "Load acquisition settings", ACQ_SETTINGS_FILE);
      if (f != null) {
         try {
            loadAcqSettingsFromFile(f.getAbsolutePath());
         } catch (MMScriptException ex) {
            ReportingUtils.showError("Failed to load Acquisition setting file");
         }
      }
   }

   public void loadAcqSettingsFromFile(String path) throws MMScriptException {
      acqFile_ = new File(path);
      DefaultUserProfile profile = DefaultUserProfile.getInstance();
      try {
         profile.appendFile(path);
         loadAcqSettings();
         GUIUtils.invokeAndWait(new Runnable() {
            @Override
            public void run() {
               updateGUIContents();
            }
         });
         acqDir_ = acqFile_.getParent();
         if (acqDir_ != null) {
            profile.setString(this.getClass(), ACQ_FILE_DIR, acqDir_);
         }
      } catch (InterruptedException e) {
         throw new MMScriptException (e);
      } catch (InvocationTargetException e) {
         throw new MMScriptException (e);
      }
   }
   
   protected boolean saveAsAcqSettingsToFile() {
      saveAcqSettings();
      File f = FileDialogs.save(this, "Save the acquisition settings file", ACQ_SETTINGS_FILE);
      if (f != null) {
         try {
            DefaultUserProfile.getInstance().saveProfileSubsetToFile(
                  this.getClass(), f.getAbsolutePath());
         } catch (IOException e) {
            ReportingUtils.showError(e);
            return false;
         }
         return true;
      }
      return false;
   }

   private long estimateMemoryUsage() {
      // XXX This ought to be done by the acquisition engine
      boolean channels = channelsPanel_.isSelected();
      boolean frames = framesPanel_.isSelected();
      boolean slices = slicesPanel_.isSelected();
      boolean positions = positionsPanel_.isSelected();
      
      int numFrames = Math.max(1, (Integer) numFrames_.getValue());
      if (acqEng_.customTimeIntervalsEnabled()) {
         int h = 0;
         while (DefaultUserProfile.getInstance().getDouble(this.getClass(),
                  CUSTOM_INTERVAL_PREFIX + h, -1.0) >= 0.0) {
            h++;
         }
         numFrames = Math.max(1, h);
      }
      
      double zTop, zBottom, zStep;
      try {
         zTop = NumberUtils.displayStringToDouble(zTop_.getText());
         zBottom = NumberUtils.displayStringToDouble(zBottom_.getText());
         zStep = NumberUtils.displayStringToDouble(zStep_.getText()); 
      } catch (ParseException ex) {
         ReportingUtils.showError("Invalid Z-Stacks input value");
         return -1;
      }
      
      int numSlices = Math.max(1, (int) (1 + Math.floor( 
              (Math.abs(zTop - zBottom) /  zStep))));
      int numPositions = 1;
      try {
         numPositions = Math.max(1, studio_.compat().getPositionList().getNumberOfPositions());
      } catch (MMScriptException ex) {
         ReportingUtils.showError(ex);
      }
      
      int numImages;
      
      if (channels) {
         ArrayList<ChannelSpec> list = ((ChannelTableModel) channelTable_.getModel() ).getChannels();
         ArrayList<Integer> imagesPerChannel = new ArrayList<Integer>();
         for (ChannelSpec list1 : list) {
            if (!list1.useChannel) {
               continue;
            }
            int num = 1;
            if (frames) {
               num *= Math.max(1, numFrames / (list1.skipFactorFrame + 1));
            }
            if (slices && list1.doZStack) {
               num *= numSlices;
            }
            if (positions) {
               num *= numPositions;
            }
            imagesPerChannel.add(num);
         }
         numImages = 0;
         for (Integer i : imagesPerChannel) {
            numImages += i;
         }
      } else {
         numImages = 1;
         if (slices) {
            numImages *= numSlices;
         }
         if (frames) {
            numImages *= numFrames;
         }
         if (positions) {
            numImages *= numPositions;
         }
      }

      CMMCore core = MMStudio.getInstance().getCore();
      long byteDepth = core.getBytesPerPixel();
      long width = core.getImageWidth();
      long height = core.getImageHeight();
      long bytesPerImage = byteDepth*width*height;

      return bytesPerImage * numImages;
   }

   // Returns false if user chooses to cancel.
   private boolean warnIfMemoryMayNotBeSufficient() {
      if (savePanel_.isSelected())
         return true; 

      long acqTotalBytes = estimateMemoryUsage();
      if (acqTotalBytes < 0) {
         return false;
      }

      // Currently, images are stored in direct byte buffers in the case of
      // acquire-to-RAM. This means that the image (pixel and metadata) data do
      // not fill up the Java heap memory. The best we can do is to try to
      // estimate the available physical memory.
      //
      // In reality, there is a hard cap to the direct memory size in the
      // HotSpot JVM, but there is no way to get that limit, much less how much
      // of it is currently in use (there is the non-API
      // sun.misc.VM.maxDirectMemory() method, which we could call via
      // reflection where available, but we would need to estimate current
      // usage on our own). The limit can be set from the JVM command line
      // using e.g. -XX:MaxDirectMemorySize=16G.
      //
      // As of this writing, we ship the 64-bit version with
      // -XX:MaxDirectMemroySize=1000g, which essentially disables the limit,
      // so the assumptions we make here are not completely off.

      long freeRAM;
      java.lang.management.OperatingSystemMXBean osMXB =
         java.lang.management.ManagementFactory.getOperatingSystemMXBean();
      try { // Use HotSpot extensions if available
         Class<?> sunOSMXBClass = Class.forName("com.sun.management.OperatingSystemMXBean");
         java.lang.reflect.Method freeMemMethod = sunOSMXBClass.getMethod("getFreePhysicalMemorySize");
         freeRAM = ((Long) freeMemMethod.invoke(osMXB));
      }
      catch (ClassNotFoundException e) {
         return true; // We just don't warn the user in this case.
      } catch (NoSuchMethodException e) {
         return true; // We just don't warn the user in this case.
      } catch (SecurityException e) {
         return true; // We just don't warn the user in this case.
      } catch (IllegalAccessException e) {
         return true; // We just don't warn the user in this case.
      } catch (IllegalArgumentException e) {
         return true; // We just don't warn the user in this case.
      } catch (InvocationTargetException e) {
         return true; // We just don't warn the user in this case.
      }

      // There is no hard reason for the 80% factor.
      if (acqTotalBytes > 0.8 * freeRAM) {
         int answer = JOptionPane.showConfirmDialog(this,
               "<html><body><p width='400'>" +
               "Available RAM may not be sufficient for this acquisition " +
               "(the estimate is approximate). After RAM is exhausted, the " +
               "acquisition may slow down or fail.</p>" +
               "<p>Would you like to start the acquisition anyway?</p>" +
               "</body></html>",
               "Insufficient memory warning",
               JOptionPane.YES_NO_OPTION);
         return answer == 0;
      }
      return true;
   }

   public String runAcquisition() {
      if (acqEng_.isAcquisitionRunning()) {
         JOptionPane.showMessageDialog(this, "Cannot start acquisition: previous acquisition still in progress.");
         return null;
      }

      if (!warnIfMemoryMayNotBeSufficient()) {
         return null;
      }

      try {
         applySettings();
         //saveAcqSettings(); // This is too slow.
         ChannelTableModel model = (ChannelTableModel) channelTable_.getModel();
         if (acqEng_.isChannelsSettingEnabled() && model.duplicateChannels()) {
            JOptionPane.showMessageDialog(this, "Cannot start acquisition using the same channel twice");
            return null;
         }
         return acqEng_.acquire();
      } catch (MMException e) {
         ReportingUtils.showError(e);
         return null;
      }
   }

   public String runAcquisition(String acqName, String acqRoot) {
      if (acqEng_.isAcquisitionRunning()) {
         JOptionPane.showMessageDialog(this, "Unable to start the new acquisition task: previous acquisition still in progress.");
         return null;
      }

      if (! warnIfMemoryMayNotBeSufficient()) {
         return null;
      }

      try {
         applySettings();
         ChannelTableModel model = (ChannelTableModel) channelTable_.getModel();
         if (acqEng_.isChannelsSettingEnabled() && model.duplicateChannels()) {
            JOptionPane.showMessageDialog(this, "Cannot start acquisition using the same channel twice");
            return null;
         }
         acqEng_.setDirName(acqName);
         acqEng_.setRootName(acqRoot);
         acqEng_.setSaveFiles(true);
         return acqEng_.acquire();
      } catch (MMException e) {
         ReportingUtils.showError(e);
         return null;
      }
   }

   public boolean isAcquisitionRunning() {
      return acqEng_.isAcquisitionRunning();
   }

   public static int search(int[] numbers, int key) {
      for (int index = 0; index < numbers.length; index++) {
         if (numbers[index] == key) {
            return index;
         }
      }
      return -1;
   }

   private void checkForCustomTimeIntervals() {
      if (acqEng_.customTimeIntervalsEnabled()) {
         framesSubPanelLayout_.show(framesSubPanel_, OVERRIDE_FRAMES_PANEL_NAME);
      } else {
         framesSubPanelLayout_.show(framesSubPanel_, DEFAULT_FRAMES_PANEL_NAME);
      }
   }

   public final void updateGUIContents() {
      if (disableGUItoSettings_) {
         return;
      }
      disableGUItoSettings_ = true;
      // Disable update prevents action listener loops


      // TODO: remove setChannels()
      model_.setChannels(acqEng_.getChannels());

      double intervalMs = acqEng_.getFrameIntervalMs();
      interval_.setText(numberFormat_.format(convertMsToTime(intervalMs, timeUnitCombo_.getSelectedIndex())));

      zBottom_.setText(NumberUtils.doubleToDisplayString(acqEng_.getSliceZBottomUm()));
      zTop_.setText(NumberUtils.doubleToDisplayString(acqEng_.getZTopUm()));
      zStep_.setText(NumberUtils.doubleToDisplayString(acqEng_.getSliceZStepUm()));

      boolean framesEnabled = acqEng_.isFramesSettingEnabled(); 
      framesPanel_.setSelected(framesEnabled);
      Component[] comps = framesSubPanel_.getComponents();
      for (Component c: comps)
         for (Component co: ((JPanel)c).getComponents() )
            co.setEnabled(framesEnabled);
      
      
      checkForCustomTimeIntervals();
      slicesPanel_.setSelected(acqEng_.isZSliceSettingEnabled());
      positionsPanel_.setSelected(acqEng_.isMultiPositionEnabled());
      afPanel_.setSelected(acqEng_.isAutoFocusEnabled());
      acqOrderBox_.setEnabled(positionsPanel_.isSelected() || framesPanel_.isSelected()
              || slicesPanel_.isSelected() || channelsPanel_.isSelected());

      afSkipInterval_.setEnabled(acqEng_.isAutoFocusEnabled());

      // These values need to be cached or we will loose them due to the Spinners OnChanged methods calling applySetting
      Integer numFrames = acqEng_.getNumFrames();
      Integer afSkipInterval = acqEng_.getAfSkipInterval();
      if (acqEng_.isFramesSettingEnabled()) {
         numFrames_.setValue(numFrames);
      }

      afSkipInterval_.setValue(afSkipInterval);

      enableZSliceControls(acqEng_.isZSliceSettingEnabled());
      model_.fireTableStructureChanged();

      channelGroupCombo_.setSelectedItem(acqEng_.getChannelGroup());
      try {
         displayModeCombo_.setSelectedIndex(acqEng_.getDisplayMode());
      } catch (IllegalArgumentException e) {
         displayModeCombo_.setSelectedIndex(0);
      }


      for (AcqOrderMode mode : acqOrderModes_) {
         mode.setEnabled(framesPanel_.isSelected(), positionsPanel_.isSelected(),
                 slicesPanel_.isSelected(), channelsPanel_.isSelected());
      }

      // add correct acquisition order options
      int selectedIndex = acqEng_.getAcqOrderMode();
      acqOrderBox_.removeAllItems();
      if (framesPanel_.isSelected() && positionsPanel_.isSelected()
              && slicesPanel_.isSelected() && channelsPanel_.isSelected()) {
         acqOrderBox_.addItem(acqOrderModes_[0]);
         acqOrderBox_.addItem(acqOrderModes_[1]);
         acqOrderBox_.addItem(acqOrderModes_[2]);
         acqOrderBox_.addItem(acqOrderModes_[3]);
      } else if (framesPanel_.isSelected() && positionsPanel_.isSelected()) {
         if (selectedIndex == 0 || selectedIndex == 2) {
            acqOrderBox_.addItem(acqOrderModes_[0]);
            acqOrderBox_.addItem(acqOrderModes_[2]);
         } else {
            acqOrderBox_.addItem(acqOrderModes_[1]);
            acqOrderBox_.addItem(acqOrderModes_[3]);
         }
      } else if (channelsPanel_.isSelected() && slicesPanel_.isSelected()) {
         if (selectedIndex == 0 || selectedIndex == 1) {
            acqOrderBox_.addItem(acqOrderModes_[0]);
            acqOrderBox_.addItem(acqOrderModes_[1]);
         } else {
            acqOrderBox_.addItem(acqOrderModes_[2]);
            acqOrderBox_.addItem(acqOrderModes_[3]);
         }
      } else {
         acqOrderBox_.addItem(acqOrderModes_[selectedIndex]);
      }

      acqOrderBox_.setSelectedItem(acqOrderModes_[acqEng_.getAcqOrderMode()]);


      zValCombo_.setSelectedIndex(zVals_);
      stackKeepShutterOpenCheckBox_.setSelected(acqEng_.isShutterOpenForStack());
      chanKeepShutterOpenCheckBox_.setSelected(acqEng_.isShutterOpenForChannels());

      channelTable_.setAutoResizeMode(JTable.AUTO_RESIZE_ALL_COLUMNS);

      boolean selected = channelsPanel_.isSelected();
      channelTable_.setEnabled(selected);
      channelTable_.getTableHeader().setForeground(selected ? Color.black : Color.gray);

      updateSavingTypeButtons();

      // update summary
      summaryTextArea_.setText(acqEng_.getVerboseSummary());

      disableGUItoSettings_ = false;
   }
       
   private void updateDoubleValue(double value, JTextField field) {
       try {
           if (NumberUtils.displayStringToDouble(field.getText()) != value) {
               field.setText(NumberUtils.doubleToDisplayString(value));
           }
       } catch (ParseException e) {
           field.setText(NumberUtils.doubleToDisplayString(value));
       }
   }
       
   private void updateCheckBox(boolean setting,  CheckBoxPanel panel) {
      if (panel.isSelected() != setting) {
          panel.setSelected(setting);
      }
   }
   
   @Override      
   public void settingsChanged() {
   }
      
   private void applySettings() {
      if (disableGUItoSettings_) {
         return;
      }
      disableGUItoSettings_ = true;

      AbstractCellEditor ae = (AbstractCellEditor) channelTable_.getCellEditor();
      if (ae != null) {
         ae.stopCellEditing();
      }

      try {
         double zStep = NumberUtils.displayStringToDouble(zStep_.getText());
         if (Math.abs(zStep) < acqEng_.getMinZStepUm()) {
            zStep = acqEng_.getMinZStepUm();
         }
         acqEng_.setSlices(NumberUtils.displayStringToDouble(zBottom_.getText()), NumberUtils.displayStringToDouble(zTop_.getText()), zStep, (zVals_ != 0));
         acqEng_.enableZSliceSetting(slicesPanel_.isSelected());
         acqEng_.enableMultiPosition(positionsPanel_.isSelected());


         acqEng_.setDisplayMode(((DisplayMode) displayModeCombo_.getSelectedItem()).getID());
         acqEng_.setAcqOrderMode(((AcqOrderMode) acqOrderBox_.getSelectedItem()).getID());
         acqEng_.enableChannelsSetting(channelsPanel_.isSelected());
         acqEng_.setChannels(((ChannelTableModel) channelTable_.getModel()).getChannels());
         acqEng_.enableFramesSetting(framesPanel_.isSelected());
         acqEng_.setFrames((Integer) numFrames_.getValue(),
                 convertTimeToMs(NumberUtils.displayStringToDouble(interval_.getText()), timeUnitCombo_.getSelectedIndex()));
         acqEng_.setAfSkipInterval(NumberUtils.displayStringToInt(afSkipInterval_.getValue().toString()));
         acqEng_.keepShutterOpenForChannels(chanKeepShutterOpenCheckBox_.isSelected());
         acqEng_.keepShutterOpenForStack(stackKeepShutterOpenCheckBox_.isSelected());

      } catch (ParseException p) {
         ReportingUtils.showError(p);
         // TODO: throw error
      }

      acqEng_.setSaveFiles(savePanel_.isSelected());    
      // avoid dangerous characters in the name that will be used as a directory name
      String name = nameField_.getText().replaceAll("[/\\*!':]", "-");
      acqEng_.setDirName(name);
      acqEng_.setRootName(rootField_.getText());

      // update summary

      acqEng_.setComment(commentTextArea_.getText());

      acqEng_.enableAutoFocus(afPanel_.isSelected());

      disableGUItoSettings_ = false;
      updateGUIContents();
   }

   /**
    * Save settings to application properties.
    *
    */
   private void saveSettings() {
      this.savePosition();
   }

   private double convertTimeToMs(double interval, int units) {
      if (units == 1) {
         return interval * 1000; // sec
      } else if (units == 2) {
         return interval * 60.0 * 1000.0; // min
      } else if (units == 0) {
         return interval; // ms
      }
      ReportingUtils.showError("Unknown units supplied for acquisition interval!");
      return interval;
   }

   private double convertMsToTime(double intervalMs, int units) {
      if (units == 1) {
         return intervalMs / 1000; // sec
      } else if (units == 2) {
         return intervalMs / (60.0 * 1000.0); // min
      } else if (units == 0) {
         return intervalMs; // ms
      }
      ReportingUtils.showError("Unknown units supplied for acquisition interval!");
      return intervalMs;
   }

   private void zValCalcChanged() {
      if (zValCombo_.getSelectedIndex() == 0) {
         setTopButton_.setEnabled(false);
         setBottomButton_.setEnabled(false);
      } else {
         setTopButton_.setEnabled(true);
         setBottomButton_.setEnabled(true);
      }

      if (zVals_ == zValCombo_.getSelectedIndex()) {
         return;
      }

      zVals_ = zValCombo_.getSelectedIndex();
      double zBottomUm, zTopUm;
      try {
         zBottomUm = NumberUtils.displayStringToDouble(zBottom_.getText());
         zTopUm = NumberUtils.displayStringToDouble(zTop_.getText());
      } catch (ParseException e) {
         ReportingUtils.logError(e);
         return;
      }

      double curZ = acqEng_.getCurrentZPos();

      double newTop, newBottom;
      if (zVals_ == 0) {
         // convert from absolute to relative
         newTop = zTopUm - curZ;
         newBottom = zBottomUm - curZ;
      } else {
         // convert from relative to absolute
         newTop = zTopUm + curZ;
         newBottom = zBottomUm + curZ;
      }
      zBottom_.setText(NumberUtils.doubleToDisplayString(newBottom));
      zTop_.setText(NumberUtils.doubleToDisplayString(newTop));
      applySettings();
   }

   private void showAdvancedDialog() {
      if (advancedOptionsWindow_ == null) {
         advancedOptionsWindow_ = new AdvancedOptionsDialog(acqEng_,studio_);
      }
      advancedOptionsWindow_.setVisible(true);
   }

   @SuppressWarnings("serial")
   public class ComponentTitledPanel extends JPanel {
      public ComponentTitledBorder compTitledBorder;
      public boolean borderSet_ = false;
      public Component titleComponent;

      @Override
      public void setBorder(Border border) {
         if (compTitledBorder != null && borderSet_) {
            compTitledBorder.setBorder(border);
         } else {
            super.setBorder(border);
         }
      }

      @Override
      public Border getBorder() {
         return compTitledBorder;
      }

      /**
       * HACK: when the look and feel changes, the background colors of all
       * components are supposed to get updated. For some reason, our custom
       * titled components don't receive this update, so we have to propagate
       * it manually.
       */
      @Override
      public void setBackground(Color c) {
         super.setBackground(c);
         // This can get called from the super constructor, at which point
         // titleComponent won't be defined yet.
         if (titleComponent != null) {
            titleComponent.setBackground(c);
         }
      }

      public void setTitleFont(Font font) {
         titleComponent.setFont(font);
      }
   }

   @SuppressWarnings("serial")
   public class LabelPanel extends ComponentTitledPanel {
      LabelPanel(String title) {
         super();
         JLabel label = new JLabel(title);
         titleComponent = label;
         label.setOpaque(true);
         label.setBorder(BorderFactory.createEmptyBorder(5, 5, 5, 5));
         compTitledBorder = new ComponentTitledBorder(label, this,
               BorderFactory.createEtchedBorder());
         this.setBorder(compTitledBorder);
         borderSet_ = true;
      }
      
      public void writeObject(java.io.ObjectOutputStream stream) throws MMException  {
         throw new MMException("Do not serialize this class");
      }
   }

   @SuppressWarnings("serial")
   public class CheckBoxPanel extends ComponentTitledPanel {

      JCheckBox checkBox;

      CheckBoxPanel(String title) {
         super();
         titleComponent = new JCheckBox(title);
         checkBox = (JCheckBox) titleComponent;

         compTitledBorder = new ComponentTitledBorder(checkBox, this, BorderFactory.createEtchedBorder());
         this.setBorder(compTitledBorder);
         borderSet_ = true;

         final CheckBoxPanel thisPanel = this;

         checkBox.addActionListener(new ActionListener() {
            @Override
            public void actionPerformed(ActionEvent e) {
               boolean enable = checkBox.isSelected();
               thisPanel.setChildrenEnabled(enable);
            }
            
            public void writeObject(java.io.ObjectOutputStream stream) throws MMException  {
               throw new MMException("Do not serialize this class");
            }
         });
      }

      public void setChildrenEnabled(boolean enabled) {
         Component comp[] = this.getComponents();
         for (Component comp1 : comp) {
            if (comp1.getClass().equals(JPanel.class)) {
               Component[] subComp = ((JPanel) comp1).getComponents();
               for (Component subComp1 : subComp) {
                  subComp1.setEnabled(enabled);
               }
            } else {
               comp1.setEnabled(enabled);
            }
         }
      }

      public boolean isSelected() {
         return checkBox.isSelected();
      }

      public void setSelected(boolean selected) {
         checkBox.setSelected(selected);
         setChildrenEnabled(selected);
      }

      public void addActionListener(ActionListener actionListener) {
         checkBox.addActionListener(actionListener);
      }

      public void removeActionListeners() {
         for (ActionListener l : checkBox.getActionListeners()) {
            checkBox.removeActionListener(l);
         }
      }
   }

   public static Double getChannelExposure(String channelGroup,
         String channel, double defaultVal) {
      return DefaultUserProfile.getInstance().getDouble(
            AcqControlDlg.class, "Exposure_" + channelGroup + "_" + channel,
            defaultVal);
   }

   public static void setChannelExposure(String channelGroup,
         String channel, double exposure) {
      DefaultUserProfile.getInstance().setDouble(AcqControlDlg.class,
            "Exposure_" + channelGroup + "_" + channel, exposure);
   }

   public static Integer getChannelColor(String channelGroup,
         String channel, int defaultVal) {
      return DefaultUserProfile.getInstance().getInt(AcqControlDlg.class,
            "Color_" + channelGroup + "_" + channel, defaultVal);
   }

   public static void setChannelColor(String channelGroup, String channel,
         int color) {
      DefaultUserProfile.getInstance().setInt(AcqControlDlg.class,
            "Color_" + channelGroup + "_" + channel, color);
   }

   public static boolean getShouldSyncExposure() {
      return DefaultUserProfile.getInstance().getBoolean(AcqControlDlg.class,
            SHOULD_SYNC_EXPOSURE, false);
   }

   public static void setShouldSyncExposure(boolean shouldSync) {
      DefaultUserProfile.getInstance().setBoolean(AcqControlDlg.class,
            SHOULD_SYNC_EXPOSURE, shouldSync);
   }

   public static boolean getShouldHideMDADisplay() {
      return DefaultUserProfile.getInstance().getBoolean(AcqControlDlg.class,
            SHOULD_HIDE_DISPLAY, false);
   }

   public static void setShouldHideMDADisplay(boolean shouldHide) {
      DefaultUserProfile.getInstance().setBoolean(AcqControlDlg.class,
            SHOULD_HIDE_DISPLAY, shouldHide);
   }
}<|MERGE_RESOLUTION|>--- conflicted
+++ resolved
@@ -45,7 +45,6 @@
 import mmcorej.CMMCore;
 
 import org.micromanager.acquisition.internal.AcquisitionEngine;
-import org.micromanager.ScriptInterface;
 import org.micromanager.internal.interfaces.AcqSettingsListener;
 import org.micromanager.internal.MMStudio;
 import org.micromanager.internal.utils.AcqOrderMode;
@@ -262,18 +261,6 @@
       return thePanel;
    }
 
-<<<<<<< HEAD
-=======
-   public void updatePanelBorder(JPanel thePanel) {
-      TitledBorder border = (TitledBorder) thePanel.getBorder();
-      if (studio_.compat().getBackgroundStyle().contentEquals("Day")) {
-         border.setBorder(dayBorder_);
-      } else {
-         border.setBorder(nightBorder_);
-      }
-   }
-
->>>>>>> bbbdfe71
    public final void createEmptyPanels() {
       panelList_ = new ArrayList<JPanel>();
 
@@ -335,7 +322,7 @@
     * Acquisition control dialog box.
     * Specification of all parameters required for the acquisition.
     * @param acqEng - acquisition engine
-    * @param prefs - application preferences node
+    * @param gui - ScriptINterface
     */
    public AcqControlDlg(AcquisitionEngine acqEng, MMStudio gui) {
       super("acquisition configuration dialog");
@@ -553,7 +540,7 @@
       zStep_ = new JFormattedTextField(numberFormat_);
       zStep_.setFont(new Font("Arial", Font.PLAIN, 10));
       zStep_.setBounds(95, 73, 54, 21);
-      zStep_.setValue(new Double(1.0));
+      zStep_.setValue(1.0);
       zStep_.addPropertyChangeListener("value", this);
       slicesPanel_.add(zStep_);
 
@@ -1969,6 +1956,8 @@
        * components are supposed to get updated. For some reason, our custom
        * titled components don't receive this update, so we have to propagate
        * it manually.
+       * 
+       * @param c Color to use for custom title components
        */
       @Override
       public void setBackground(Color c) {
