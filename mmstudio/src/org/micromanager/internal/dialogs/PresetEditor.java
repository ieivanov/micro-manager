///////////////////////////////////////////////////////////////////////////////
//FILE:          PresetEditor.java
//PROJECT:       Micro-Manager
//SUBSYSTEM:     mmstudio
//-----------------------------------------------------------------------------
//
// AUTHOR:       Arthur Edelstein, June 2009
//
// COPYRIGHT:    University of California, San Francisco, 2009
//
// LICENSE:      This file is distributed under the BSD license.
//               License text is included with the source distribution.
//
//               This file is distributed in the hope that it will be useful,
//               but WITHOUT ANY WARRANTY; without even the implied warranty
//               of MERCHANTABILITY or FITNESS FOR A PARTICULAR PURPOSE.
//
//               IN NO EVENT SHALL THE COPYRIGHT OWNER OR
//               CONTRIBUTORS BE LIABLE FOR ANY DIRECT, INDIRECT,
//               INCIDENTAL, SPECIAL, EXEMPLARY, OR CONSEQUENTIAL DAMAGES.

package org.micromanager.internal.dialogs;


import mmcorej.CMMCore;
import mmcorej.Configuration;
import mmcorej.StrVector;

import org.micromanager.ScriptInterface;
import org.micromanager.internal.utils.PropertyItem;
import org.micromanager.internal.utils.PropertyTableData;
import org.micromanager.internal.utils.ReportingUtils;

public class PresetEditor extends ConfigDialog {

   private static final long serialVersionUID = 8281144157746745260L;

   public PresetEditor(String groupName, String presetName, ScriptInterface gui, CMMCore core, boolean newItem) {
      super(groupName, presetName, gui, core, newItem);
      instructionsText_ = "Here you can specifiy the property values\nin a configuration preset.";
      nameFieldLabelText_ = "Preset name:";
      initName_ = presetName_;
      TITLE = "Preset editor for the \"" + groupName + "\" configuration group";
      showUnused_ = false;
      showFlagsPanelVisible = false;
      scrollPaneTop_ = 70;
      numColumns_=2;
      data_ = new PropertyTableData(core_,groupName_,presetName_,1,2, true);
      initializeData();
      data_.setColumnNames("Property Name","Preset Value","");
      data_.setShowReadOnly(true);
      initialize();

   }

   @Override
   public void okChosen() {
      String newName = nameField_.getText();
      if (writePreset(initName_,newName)) {
         this.dispose();
      }
   }

   public boolean writePreset(String initName, String newName) {

      // Check to make sure a group name has been specified.
      if (newName.length()==0) { 
         showMessageDialog("Please enter a name for this preset.");
         return false;
      }

      // Avoid clashing names
      StrVector groups = core_.getAvailableConfigs(groupName_);
      for (int i=0;i<groups.size();i++)
         if (groups.get(i).contentEquals(newName) && !newName.contentEquals(initName)) {
            showMessageDialog("A preset by this name already exists in the \"" + groupName_ + "\" group.\nPlease enter a different name.");
            return false;
         }  

      StrVector cfgs = core_.getAvailableConfigs(groupName_);
      try {
         // Check if duplicate presets would be created
         Configuration otherPreset;
         boolean same;
         for (int j=0;j<cfgs.size();j++) {
            same = true;
            if (newItem_ || ! cfgs.get(j).contentEquals(initName)) {
               otherPreset = core_.getConfigData(groupName_, cfgs.get(j));
               for (PropertyItem item:data_.getPropList()) {
                  if (item.confInclude)
                     if (otherPreset.isPropertyIncluded(item.device, item.name))
                        if (! item.getValueInCoreFormat().contentEquals(otherPreset.getSetting(item.device, item.name).getPropertyValue()) )
                           same = false;
               }
               if (same) {
                  showMessageDialog("This combination of properties is already found in the \"" + cfgs.get(j) + "\" preset.\nPlease choose unique property values for your new preset.");
                  return false;
               }
            }

         }

      } catch (Exception e) {
         ReportingUtils.logError(e);
      }

      // Rename the preset if its name has changed
<<<<<<< HEAD
      // TODO: shouldn't there be some curly braces here?!
      if (! newItem_ && !initName.contentEquals(newName))
=======
      if (!newItem_ && !initName.contentEquals(newName)) {
>>>>>>> bbbdfe71
         try {
            core_.renameConfig(groupName_, initName, newName);
         } catch (Exception e1) {
            ReportingUtils.logError(e1);
         }
      }

      // Define the preset.   
      for (PropertyItem item_ : data_.getPropList()) {
         if (item_.confInclude) {
            try {
               core_.defineConfig(groupName_, newName, item_.device, item_.name, item_.getValueInCoreFormat());
            } catch (Exception e) {
               ReportingUtils.logError(e);
            }
         }
      }

<<<<<<< HEAD
         gui_.compat().setConfigChanged(true);
         return true;
=======
      gui_.compat().setConfigChanged(true);
      return true;

>>>>>>> bbbdfe71
   }
}<|MERGE_RESOLUTION|>--- conflicted
+++ resolved
@@ -105,12 +105,7 @@
       }
 
       // Rename the preset if its name has changed
-<<<<<<< HEAD
-      // TODO: shouldn't there be some curly braces here?!
-      if (! newItem_ && !initName.contentEquals(newName))
-=======
       if (!newItem_ && !initName.contentEquals(newName)) {
->>>>>>> bbbdfe71
          try {
             core_.renameConfig(groupName_, initName, newName);
          } catch (Exception e1) {
@@ -129,13 +124,8 @@
          }
       }
 
-<<<<<<< HEAD
-         gui_.compat().setConfigChanged(true);
-         return true;
-=======
       gui_.compat().setConfigChanged(true);
       return true;
 
->>>>>>> bbbdfe71
    }
 }