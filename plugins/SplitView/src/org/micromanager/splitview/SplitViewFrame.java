--- conflicted
+++ resolved
@@ -256,11 +256,7 @@
    
    private Datastore openAcq() throws MMScriptException {
       Datastore dataStore = gui_.data().createRAMDatastore();
-<<<<<<< HEAD
       DisplayWindow display = gui_.getDisplayManager().createDisplay(dataStore);
-=======
-      DisplayWindow display = gui_.displays().createDisplay(dataStore);
->>>>>>> 665e43da
       display.registerForEvents(this);
       updateMetadata(dataStore);
       updateColors (display);      
