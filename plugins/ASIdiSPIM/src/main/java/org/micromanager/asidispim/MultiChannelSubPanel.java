--- conflicted
+++ resolved
@@ -31,7 +31,7 @@
 import java.util.ArrayList;
 import java.util.List;
 
-<<<<<<< HEAD
+
 import org.micromanager.internal.dialogs.ComponentTitledBorder;
 import org.micromanager.Studio;
 import org.micromanager.asidispim.data.ChannelConfigEditor;
@@ -45,21 +45,6 @@
 import org.micromanager.asidispim.utils.ListeningJPanel;
 import org.micromanager.asidispim.utils.MyDialogUtils;
 import org.micromanager.asidispim.utils.PanelUtils;
-=======
-import org.micromanager.acquisition.ComponentTitledBorder;
-import org.micromanager.api.ScriptInterface;
-import org.micromanager.asidispim.Data.ChannelConfigEditor;
-import org.micromanager.asidispim.Data.ChannelTableModel;
-import org.micromanager.asidispim.Data.Devices;
-import org.micromanager.asidispim.Data.MultichannelModes;
-import org.micromanager.asidispim.Data.MyStrings;
-import org.micromanager.asidispim.Data.Prefs;
-import org.micromanager.asidispim.Data.Properties;
-import org.micromanager.asidispim.Utils.ListeningJPanel;
-import org.micromanager.asidispim.Utils.MyDialogUtils;
-import org.micromanager.asidispim.Utils.PanelUtils;
-import org.micromanager.utils.ReportingUtils;
->>>>>>> a34c1a79
 
 import javax.swing.BorderFactory;
 import javax.swing.DefaultComboBoxModel;
@@ -81,7 +66,6 @@
 import mmcorej.StrVector;
 import net.miginfocom.swing.MigLayout;
 
-import org.micromanager.asidispim.Data.ChannelSpec;
 
 
 /**
@@ -91,6 +75,7 @@
  */
 @SuppressWarnings("serial")
 public class MultiChannelSubPanel extends ListeningJPanel {
+   private final Studio gui_;
    private final CMMCore core_;
    private final Devices devices_;
    private final Properties props_;
@@ -145,14 +130,15 @@
     * @param props
     * @param prefs
     */
-   public MultiChannelSubPanel(ScriptInterface gui, Devices devices, 
+   public MultiChannelSubPanel(Studio gui, Devices devices, 
            Properties props, Prefs prefs) {
       super (MyStrings.PanelNames.CHANNELS_SUBPANEL.toString(),
             new MigLayout(
                   "",
                   "[right]10[left]",
                   "[]8[]"));
-      core_ = gui.getMMCore();
+      gui_ = gui;
+      core_ = gui.getCMMCore();
       devices_ = devices;
       props_ = props;
       prefs_ = prefs;
@@ -350,11 +336,9 @@
       try {
          groups = core_.getAllowedPropertyValues("Core", "ChannelGroup");
       } catch (Exception ex) {
-<<<<<<< HEAD
+
          gui_.logs().logError(ex);
-=======
-         ReportingUtils.logError(ex);
->>>>>>> a34c1a79
+         
          return new String[0];
       }
       ArrayList<String> strGroups = new ArrayList<String>();
@@ -458,11 +442,7 @@
       try {
          return core_.getCurrentConfigFromCache(channelGroup_.getSelectedItem().toString());
       } catch (Exception e) {
-<<<<<<< HEAD
-         gui_.logs().logError("Failed to get current configuration");
-=======
-         ReportingUtils.logError("Failed to get current configuration");
->>>>>>> a34c1a79
+        gui_.logs().logError("Failed to get current configuration");
       }
       return null;
    }
@@ -476,11 +456,9 @@
       try {
          core_.setConfig(channelGroup_.getSelectedItem().toString(), config);
       } catch (Exception e) {
-<<<<<<< HEAD
+
          gui_.logs().logError(e, "Failed to set config.");
-=======
-         ReportingUtils.logError(e, "Failed to set config.");
->>>>>>> a34c1a79
+         
       }
    }
    
