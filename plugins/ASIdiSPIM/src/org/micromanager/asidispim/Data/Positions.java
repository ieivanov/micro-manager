///////////////////////////////////////////////////////////////////////////////
//FILE:          Positions.java
//PROJECT:       Micro-Manager 
//SUBSYSTEM:     ASIdiSPIM plugin
//-----------------------------------------------------------------------------
//
// AUTHOR:       Nico Stuurman, Jon Daniels
//
// COPYRIGHT:    University of California, San Francisco, & ASI, 2013
//
// LICENSE:      This file is distributed under the BSD license.
//               License text is included with the source distribution.
//
//               This file is distributed in the hope that it will be useful,
//               but WITHOUT ANY WARRANTY; without even the implied warranty
//               of MERCHANTABILITY or FITNESS FOR A PARTICULAR PURPOSE.
//
//               IN NO EVENT SHALL THE COPYRIGHT OWNER OR
//               CONTRIBUTORS BE LIABLE FOR ANY DIRECT, INDIRECT,
//               INCIDENTAL, SPECIAL, EXEMPLARY, OR CONSEQUENTIAL DAMAGES.

package org.micromanager.asidispim.Data;

import java.awt.geom.Point2D;
import java.util.HashMap;

import mmcorej.CMMCore;

<<<<<<< HEAD
import org.micromanager.Studio;
import org.micromanager.asidispim.Utils.MyDialogUtils;
import org.micromanager.internal.utils.NumberUtils;
import org.micromanager.internal.utils.ReportingUtils;
=======
import org.micromanager.api.ScriptInterface;
import org.micromanager.asidispim.Data.Joystick.Directions;
import org.micromanager.asidispim.Utils.MyDialogUtils;
import org.micromanager.asidispim.api.ASIdiSPIMException;
import org.micromanager.utils.NumberUtils;
import org.micromanager.utils.ReportingUtils;
>>>>>>> c46cd66d

/**
 * Holds information about device positions
 * 
 * @author Jon
 */
public class Positions {
   private final HashMap<Devices.Keys, Double> oneAxisDrivePositions_;
   private final HashMap<Devices.Keys, Point2D.Double> twoAxisDrivePositions_;
   private final Devices devices_;
   private final CMMCore core_;
   
   /**
    * Constructor
    * @param gui MM Studio
    * @param devices Devices that should be tracked
    */
   public Positions(Studio gui, Devices devices) {
      devices_ = devices;
      core_ = gui.getCMMCore();
      
      // fill the hashmaps with correct keys, leave values blank for now
      oneAxisDrivePositions_ = new HashMap<Devices.Keys, Double>();
      for (Devices.Keys key : Devices.STAGES1D) {
         oneAxisDrivePositions_.put(key, null);
      }
      twoAxisDrivePositions_ = new HashMap<Devices.Keys, Point2D.Double>();
      for (Devices.Keys key : Devices.STAGES2D) {
         twoAxisDrivePositions_.put(key, null);
      }
      
   }// constructor

   /**
    * returns cached position of XY stage or Micro-Mirror, 
    *  or null if device hasn't been defined
    * @param devKey
    * @return 
    */
   private Point2D.Double getTwoAxisStagePosition(Devices.Keys devKey) {
      return twoAxisDrivePositions_.get(devKey);
   }
   
   /**
    * returns cached position of linear stage,
    *  or null if device hasn't been defined
    * @param devKey
    * @return 
    */
   private Double getOneAxisStagePosition(Devices.Keys devKey) {
      return oneAxisDrivePositions_.get(devKey);
   }
   
   /**
    * Returns the cached position of the specified stage, or 0 if the stage wasn't found or
    * if the cache is uninitialized.
    * @param devKey
    * @param dir
    * @return
    */
   public double getCachedPosition(Devices.Keys devKey, Directions dir) {
      if (devices_.is1DStage(devKey)) {
         Double pos = getOneAxisStagePosition(devKey);
         if (pos != null) {
            return pos;
         }
      }
      if (devices_.isGalvo(devKey) || devices_.isXYStage(devKey)) {
         Point2D.Double pos = getTwoAxisStagePosition(devKey);
         if (pos != null) {
            if (dir == Directions.X) {
               return pos.x;
            } else if (dir == Directions.Y) {
               return pos.y;
            }
         }
      }
      return 0;
   }
   
   /**
    * Returns the current position of the specified stage, or 0 if the stage wasn't found.
    * Updates the cache with the value as well.
    * @param devKey
    * @return
    */
   public double getUpdatedPosition(Devices.Keys devKey) {
      return getUpdatedPosition(devKey, Directions.NONE);
   }
   
   /**
    * Returns the current position of the specified stage, or 0 if the stage wasn't found.
    * Updates the cache with the value as well.
    * @param devKey
    * @param dir
    * @return
    */
   public double getUpdatedPosition(Devices.Keys devKey, Directions dir) {
      String mmDevice = devices_.getMMDevice(devKey);
      if (mmDevice == null) {
         return 0;
      }
      try {
         if (devices_.is1DStage(devKey)) {
            double pt = core_.getPosition(mmDevice);
            oneAxisDrivePositions_.put(devKey, pt);
            return pt;
         }
         Point2D.Double pt;
         if (devices_.isXYStage(devKey)) {
            pt = core_.getXYPosition(mmDevice);
         } else if (devices_.isGalvo(devKey)) {
            pt = core_.getGalvoPosition(mmDevice);
         } else {
            pt = new Point2D.Double();
         }
         twoAxisDrivePositions_.put(devKey, pt);
         if (dir == Directions.X) {
            return pt.x;
         } else if (dir == Directions.Y) {
            return pt.y;
         }
      } catch (Exception ex) {
         MyDialogUtils.showError(ex);
      }
      return 0;
   }
   
   /**
    * Returns cached position in string form, or the empty string if there is an error.
    * If dir == Joystick.Directions.NONE then assumes 1D stage
    * @param devKey
    * @param dir
    * @return
    */
   public String getPositionString(Devices.Keys devKey, Directions dir) {
      if (devices_.is1DStage(devKey) || dir==Directions.NONE) {
         Double pt = getOneAxisStagePosition(devKey);
         if (pt != null) {
            return posToDisplayStringUm(pt);
         }
      }
      if (devices_.isXYStage(devKey)) {
         Point2D.Double pt = getTwoAxisStagePosition(devKey);
         if (pt != null) {
            if (dir == Directions.X) {
               return posToDisplayStringUm(pt.x);
            } else if (dir == Directions.Y) {
               return  posToDisplayStringUm(pt.y);
            }
         }
      }
      if (devices_.isGalvo(devKey)) {
         Point2D.Double pt = getTwoAxisStagePosition(devKey);
         if (pt != null) {
            if (dir == Directions.X) {
               return posToDisplayStringDeg(pt.x);
            } else if (dir == Directions.Y) {
               return posToDisplayStringDeg(pt.y);
            }
         }
      }
      // shouldn't get here
      return "";
   }
   
   /**
    * Returns cached position in string form for 1D stage
    * @param devKey
    * @return cached position in string form
    */
   public String getPositionString(Devices.Keys devKey) {
      return getPositionString(devKey, Directions.NONE);
   }
   
   /**
    * Sets the position of specified stage to the specified value using appropriate core calls.
    * This variant doesn't have X/Y specifier, so should not be used with galvo or XY stage.
    * @param devKey stage whose position should be set
    * @param pos new position of the stage
    * @return 
    */
   public boolean setPosition(Devices.Keys devKey, double pos) {
      return setPosition(devKey, Directions.NONE, pos, false);
   }
   
   /**
    * Sets the position of specified stage to the specified value using appropriate core calls
    * @param devKey
    * @param dir
    * @param pos new position of the stage
    * @param ignoreErrors true will return without any errors (or any action) if device is missing
    */
   public boolean setPosition(Devices.Keys devKey, double pos, boolean ignoreErrors) {
      return setPosition(devKey, Directions.NONE, pos, ignoreErrors);
   }
   
   /**
    * Sets the position of specified stage to the specified value using appropriate core calls
    * @param devKey
    * @param dir
    * @param pos new position of the stage
    */
   public boolean setPosition(Devices.Keys devKey, Directions dir, double pos) {
      return setPosition(devKey, dir, pos, false);
   }
   
   /**
    * Sets the position of specified stage to the specified value using appropriate core calls
    * @param devKey
    * @param dir
    * @param pos new position of the stage
    * @param ignoreErrors true will return without any errors (or any action) if device is missing
    */
   public boolean setPosition(Devices.Keys devKey, Directions dir, double pos, boolean ignoreErrors) {
      try {
         if (ignoreErrors && !devices_.isValidMMDevice(devKey)) {
            return false;
         }
         String mmDevice = devices_.getMMDeviceException(devKey);
         if (devices_.is1DStage(devKey)) {
            core_.setPosition(mmDevice, pos);
         } else  if (devices_.isXYStage(devKey)) {
            if (dir == Directions.X) {
               // would prefer setXPosition but it doesn't exist so we stop any Y motion
               double ypos = core_.getYPosition(mmDevice);
               core_.setXYPosition(mmDevice, pos, ypos);
            } else if (dir == Directions.Y) {
               double xpos = core_.getXPosition(mmDevice);
               // would prefer setYPosition but it doesn't exist so we stop any X motion
               core_.setXYPosition(mmDevice, xpos, pos);
            } else {
               throw new ASIdiSPIMException("Tried to set XYStage position without direction.");
            }
         } else if (devices_.isGalvo(devKey)) {
            if (dir == Directions.X) {
               core_.setGalvoPosition(mmDevice, pos, getUpdatedPosition(devKey, Directions.Y));
            } else if (dir == Directions.Y) {
               core_.setGalvoPosition(mmDevice, getUpdatedPosition(devKey, Directions.X), pos);
            } else {
               throw new ASIdiSPIMException("Tried to set galvo position without direction.");
            }
         }
         return true;
      } catch (Exception ex) {
         MyDialogUtils.showError(ex);
         return false;
      }
   }
   
   /**
    * Sets the relative position of specified stage to the specified value 
    * using appropriate core calls
    * @param devKey
    * @param dir
    * @param delta desired change in position (in microns)
    */
<<<<<<< HEAD
   public void setPositionRelative(Devices.Keys devKey, Joystick.Directions dir, 
           double delta) {
=======
   public void setPositionRelative(Devices.Keys devKey, Directions dir, double delta) {
>>>>>>> c46cd66d
      try {
         String mmDevice = devices_.getMMDeviceException(devKey);
         if (devices_.is1DStage(devKey)) {
            core_.setRelativePosition(mmDevice, delta);
         } else if (devices_.isXYStage(devKey)) {
            if (dir == Directions.X) {
               core_.setRelativeXYPosition(mmDevice, delta, 0);
            } else if (dir == Directions.Y) {
               core_.setRelativeXYPosition(mmDevice, 0, delta);
            } else {
               throw new ASIdiSPIMException("Tried to set XYStage position without direction.");
            }
         } else if (devices_.isGalvo(devKey)) {
            Point2D.Double pos2D = new Point2D.Double();
            pos2D.x = getUpdatedPosition(devKey, Directions.X);  // will update cache for Y too
            pos2D.y = getCachedPosition(devKey, Directions.Y);
            if (dir == Directions.X) {
               core_.setGalvoPosition(mmDevice, pos2D.x + delta, pos2D.y);
            } else if (dir == Directions.Y) {
               core_.setGalvoPosition(mmDevice, pos2D.x, pos2D.y + delta);
            } else {
               throw new ASIdiSPIMException("Tried to set galvo position without direction.");
            }
         }
      } catch (Exception ex) {
         MyDialogUtils.showError(ex);
      }
   }
   
   /**
    * Sets the current position to be the origin.
    * @param devKey
    * @param dir
    */
   public void setOrigin(Devices.Keys devKey, Directions dir) {
      try {
         String mmDevice = devices_.getMMDeviceException(devKey);
         switch (dir) {
         case X:
            if (devices_.isXYStage(devKey)) {
               core_.setOriginX(mmDevice);
            }
            break;
         case Y:
            if (devices_.isXYStage(devKey)) {
               core_.setOriginY(mmDevice);
            }
            break;
         case NONE:
         default:
            if (devices_.is1DStage(devKey)) {
               core_.setOrigin(mmDevice);
            }
            break;
         }
      } catch (Exception ex) {
         MyDialogUtils.showError(ex);
      }
   }

   
   
   /**
    * updates the cached stage positions via calls to MMCore
    */
   public final void refreshStagePositions() {
      refreshOneAxisStagePositions();
      refreshTwoAxisStagePositions();
   }
   
   private void refreshTwoAxisStagePositions() {
      for (Devices.Keys devKey : Devices.STAGES2D) {
         String mmDevice = devices_.getMMDevice(devKey);
         if (mmDevice==null) {  // skip devices not set in devices tab
            twoAxisDrivePositions_.put(devKey, null);
            continue;
         }
         Point2D.Double pt;
         try {
            if (devices_.isXYStage(devKey)) {
               pt = core_.getXYPosition(mmDevice);
            } else if (devices_.isGalvo(devKey)) {
               pt = core_.getGalvoPosition(mmDevice);
            } else {
               pt = new Point2D.Double();
            }
            twoAxisDrivePositions_.put(devKey, pt);
         } catch (Exception ex) {
            ReportingUtils.logMessage("Problem getting position of " + mmDevice);
         }
      }
   }
   
   private void refreshOneAxisStagePositions() {
      for (Devices.Keys devKey : Devices.STAGES1D) {
         String mmDevice = devices_.getMMDevice(devKey);
         if (mmDevice==null) {  // skip devices not set in devices tab
            oneAxisDrivePositions_.put(devKey, null);
            continue;
         }
         try {
            if (devices_.is1DStage(devKey)) {
               double pt = core_.getPosition(mmDevice);
               oneAxisDrivePositions_.put(devKey, pt);
            }
         } catch (Exception ex) {
            ReportingUtils.logMessage("Problem getting position of " + mmDevice);
         }
      }
   }
   
   public static String posToDisplayStringUm(Double pos) {
      if (pos != null) {
         return NumberUtils.doubleToDisplayString(pos)
               + " \u00B5"+"m";
      }
      return "";
   }
   
   public static String posToDisplayStringDeg(Double pos) {
      if (pos != null) {
         return NumberUtils.doubleToDisplayString(pos)
               + " \u00B0"; 
      }
      return "";
   }

   
}<|MERGE_RESOLUTION|>--- conflicted
+++ resolved
@@ -26,19 +26,12 @@
 
 import mmcorej.CMMCore;
 
-<<<<<<< HEAD
-import org.micromanager.Studio;
-import org.micromanager.asidispim.Utils.MyDialogUtils;
-import org.micromanager.internal.utils.NumberUtils;
-import org.micromanager.internal.utils.ReportingUtils;
-=======
 import org.micromanager.api.ScriptInterface;
 import org.micromanager.asidispim.Data.Joystick.Directions;
 import org.micromanager.asidispim.Utils.MyDialogUtils;
 import org.micromanager.asidispim.api.ASIdiSPIMException;
 import org.micromanager.utils.NumberUtils;
 import org.micromanager.utils.ReportingUtils;
->>>>>>> c46cd66d
 
 /**
  * Holds information about device positions
@@ -296,12 +289,7 @@
     * @param dir
     * @param delta desired change in position (in microns)
     */
-<<<<<<< HEAD
-   public void setPositionRelative(Devices.Keys devKey, Joystick.Directions dir, 
-           double delta) {
-=======
    public void setPositionRelative(Devices.Keys devKey, Directions dir, double delta) {
->>>>>>> c46cd66d
       try {
          String mmDevice = devices_.getMMDeviceException(devKey);
          if (devices_.is1DStage(devKey)) {
