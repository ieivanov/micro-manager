--- conflicted
+++ resolved
@@ -263,45 +263,6 @@
    }
    
    /**
-<<<<<<< HEAD
-    * Constructs a special JComboBox with all cameras that have more than 1 channel,
-    * which we expect to just be a single Multicamera device
-    * @param deviceName
-    * @param maximumWidth - maximum width of the dropdown box
-    * @return
-    */
-   public JComboBox makeMultiCameraDeviceBox(Devices.Keys deviceName, int maximumWidth) {
-      List<String> multiCameras = new ArrayList<String>();
-      multiCameras.add(0, "");
-      try {
-         StrVector strvDevices = core_.getLoadedDevicesOfType(mmcorej.DeviceType.CameraDevice);
-         for (int i = 0; i < strvDevices.size(); i++) {
-            // find all Multi-camera devices (usually just one)
-            String test = strvDevices.get(i);
-            if (core_.getDeviceLibrary(test).equals(Devices.Libraries.UTILITIES.toString()) &&
-                  core_.getDeviceDescription(test).equals("Combine multiple physical cameras into a single logical camera")) {
-               multiCameras.add(strvDevices.get(i));
-            }
-         }
-      } catch (Exception ex) {
-         MyDialogUtils.showError("Error detecting multi camera devices");
-      }
-      
-      JComboBox deviceBox = new JComboBox(multiCameras.toArray());
-      deviceBox.addActionListener(new DeviceBoxListener(deviceName, deviceBox));
-      // if we have one and only one multi-camera then set box to it
-      if (multiCameras.size() == 2){  // recall we added empty string as the first entry
-         deviceBox.setSelectedIndex(1);
-      } else {
-         deviceBox.setSelectedItem(devices_.getMMDevice(deviceName));  // selects whatever device was read in by prefs
-      }
-      deviceBox.setMaximumSize(new Dimension(maximumWidth, 30));
-      return deviceBox;
-   }
-   
-   /**
-=======
->>>>>>> c46cd66d
     * Constructs a special JComboBox with all cameras that have only 1 channel
     * @param deviceName
     * @param maximumWidth maximum width of the dropdown box
